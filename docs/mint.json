{
  "$schema": "https://mintlify.com/schema.json",
  "name": "Agenta AI",
  "logo": {
    "dark": "/logo/dark-complete-transparent-cropped.svg",
    "light": "/logo/light-complete-transparent-cropped.svg",
    "href": "https://agenta.ai"
  },
  "favicon": "/logo/favicon.png",
  "colors": {
    "primary": "#34d399",
    "light": "#34d399",
    "dark": "#34d399"
  },
  "modeToggle": {
    "default": "dark",
    "isHidden": false
  },
  "feedback": {
    "thumbsRating": true,
    "suggestEdit": true,
    "raiseIssue": true
  },
  "topbarLinks": [
    {
      "name": "Request a demo",
      "url": "https://cal.com/mahmoud-mabrouk-ogzgey/demo"
    }
  ],
  "topbarCtaButton": {
    "name": "Start for Free",
    "url": "https://cloud.agenta.ai"
  },
  "anchors": [
    {
      "name": "Start for Free",
      "icon": "rocket",
      "url": "https://cloud.agenta.ai"
    },
    {
      "name": "Join our Slack",
      "icon": "slack",
      "url": "https://join.slack.com/t/agenta-hq/shared_invite/zt-1zsafop5i-Y7~ZySbhRZvKVPV5DO_7IA"
    },
    {
      "name": "Star us on GitHub",
      "icon": "github",
      "url": "https://github.com/agenta-ai/agenta"
    },
    {
      "name": "Book a Demo",
      "icon": "phone",
      "url": "https://cal.com/mahmoud-mabrouk-ogzgey/demo"
    }
  ],
  "tabs": [
    {
<<<<<<< HEAD
      "name": "Cookbook",
      "url": "cookbook"
    },
    {
      "name": "Reference",
      "url": "reference"
=======
      "name": "For Developers",
      "url": "developer_guides"
    },
    {
      "name": "Cookbook",
      "url": "cookbook"
>>>>>>> 2c1c853a
    },
    {
      "name": "Changelog",
      "url": "changelog"
<<<<<<< HEAD
=======
    },
    {
      "name": "Roadmap",
      "url": "https://github.com/orgs/Agenta-AI/projects/13/views/1"
>>>>>>> 2c1c853a
    }
  ],
  "navigation": [
    {
      "group": "Getting Started",
      "pages": [
<<<<<<< HEAD
        "quickstart/introduction",
        "quickstart/how-agenta-works",
        "quickstart/getting-started-ui",
        "quickstart/getting-started-code"
=======
        "getting_started/introduction",
        "getting_started/getting-started-ui"
>>>>>>> 2c1c853a
      ]
    },
    {
      "group": "Basic Guides",
      "pages": [
<<<<<<< HEAD
        "tutorials/first-app-with-langchain",
        "tutorials/build-rag-application",
        "tutorials/deploy-mistral-model"
=======
        "basic_guides/creating_an_app",
        "basic_guides/prompt_engineering",
        "basic_guides/test_sets",
        "basic_guides/automatic_evaluation",
        "basic_guides/deployment",
        "basic_guides/team_management"
>>>>>>> 2c1c853a
      ]
    },
    {
      "group": "Advanced Guides",
      "pages": [
        "advanced_guides/custom_applications",
        "advanced_guides/using_agenta_from_cli"
      ]
    },
    {
<<<<<<< HEAD
      "group": "Learn",
      "pages": [
        "learn/the_llmops_workflow",
        "learn/evaluating_llm_apps",
        "learn/architecture"
      ]
    },
    {
      "group": "Python SDK",
=======
      "group": "Self-host agenta",
>>>>>>> 2c1c853a
      "pages": [
        "self-host/host-locally",
        {
          "group": "Deploy Remotely",
          "pages": [
            "self-host/host-remotely",
            "self-host/host-on-aws",
            "self-host/host-on-gcp",
            "self-host/host-on-kubernetes"
          ]
        }
      ]
    },
    {
      "group": "Introduction",
      "pages": [
        "developer_guides/how_does_agenta_work"
      ]
    },
    {
      "group": "Tutorials",
      "pages": [
        "developer_guides/tutorials/first-app-with-langchain",
        "developer_guides/tutorials/build-rag-application",
        "developer_guides/tutorials/deploy-mistral-model"
      ]
    },
    {
      "group": "Python SDK",
      "pages": [
        "developer_guides/sdk/quick_start",
        {
          "group": "Core Functions",
          "pages": [
            "developer_guides/sdk/init",
            "developer_guides/sdk/config_object",
            "developer_guides/sdk/config_default",
            "developer_guides/sdk/config_pull",
            "developer_guides/sdk/config_push",
            "developer_guides/sdk/config_datatypes"
          ]
        }
      ]
    },
    {
      "group": "Command Line",
      "pages": [
        "developer_guides/cli/install",
        "developer_guides/cli/quick-usage",
        {
          "group": "Core commands",
          "pages": [
            "developer_guides/cli/init",
            "developer_guides/cli/variant_serve",
            "developer_guides/cli/variant_list",
            "developer_guides/cli/variant_remove"
          ]
        }
      ]
    },
    {
      "group": "Contributing",
      "pages": [
        "developer_guides/contributing/getting-started",
        "developer_guides/contributing/development-mode",
        "developer_guides/contributing/file-issue"
      ]
    },
    {
      "group": "Reference",
      "pages": [
        {
          "group": "Backend API",
          "pages": [
            "developer_guides/reference/backend_api/user-profile",
            "developer_guides/reference/backend_api/list-app-variants",
            "developer_guides/reference/backend_api/get-variant-by-env",
            "developer_guides/reference/backend_api/list-apps",
            "developer_guides/reference/backend_api/create-app",
            "developer_guides/reference/backend_api/add-variant-from-image",
            "developer_guides/reference/backend_api/remove-app",
            "developer_guides/reference/backend_api/create-app-and-variant-from-template",
            "developer_guides/reference/backend_api/list-environments",
            "developer_guides/reference/backend_api/add-variant-from-base-and-config",
            "developer_guides/reference/backend_api/start-variant",
            "developer_guides/reference/backend_api/remove-variant",
            "developer_guides/reference/backend_api/update-variant-parameters",
            "developer_guides/reference/backend_api/update-variant-image",
            "developer_guides/reference/backend_api/fetch-list-evaluations",
            "developer_guides/reference/backend_api/create-evaluation",
            "developer_guides/reference/backend_api/delete-evaluations",
            "developer_guides/reference/backend_api/fetch-evaluation",
            "developer_guides/reference/backend_api/update-evaluation-router",
            "developer_guides/reference/backend_api/fetch-evaluation-scenarios",
            "developer_guides/reference/backend_api/create-evaluation-scenario",
            "developer_guides/reference/backend_api/update-evaluation-scenario-router",
            "developer_guides/reference/backend_api/evaluate-ai-critique",
            "developer_guides/reference/backend_api/get-evaluation-scenario-score-router",
            "developer_guides/reference/backend_api/update-evaluation-scenario-score-router",
            "developer_guides/reference/backend_api/fetch-results",
            "developer_guides/reference/backend_api/create-custom-evaluation",
            "developer_guides/reference/backend_api/update-custom-evaluation",
            "developer_guides/reference/backend_api/list-custom-evaluations",
            "developer_guides/reference/backend_api/get-custom-evaluation",
            "developer_guides/reference/backend_api/get-custom-evaluation-names",
            "developer_guides/reference/backend_api/execute-custom-evaluation",
            "developer_guides/reference/backend_api/webhook-example-fake",
            "developer_guides/reference/backend_api/upload-file",
            "developer_guides/reference/backend_api/import-testset",
            "developer_guides/reference/backend_api/create-testset",
            {
              "group": "testsets",
              "pages": [
                "developer_guides/reference/backend_api/testsets/get-testset",
                "developer_guides/reference/backend_api/testsets/get-testsets"
              ]
            },
            "developer_guides/reference/backend_api/update-testset",
            "developer_guides/reference/backend_api/delete-testsets",
            "developer_guides/reference/backend_api/build-image",
            "developer_guides/reference/backend_api/restart-docker-container",
            "developer_guides/reference/backend_api/container-templates",
            "developer_guides/reference/backend_api/construct-app-container-url",
            "developer_guides/reference/backend_api/deploy-to-environment",
            "developer_guides/reference/backend_api/create-trace",
            "developer_guides/reference/backend_api/get-traces",
            "developer_guides/reference/backend_api/get-trace",
            "developer_guides/reference/backend_api/update-trace-status",
            "developer_guides/reference/backend_api/create-span",
            "developer_guides/reference/backend_api/get-spans-of-trace",
            "developer_guides/reference/backend_api/get-feedbacks",
            "developer_guides/reference/backend_api/create-feedback",
            "developer_guides/reference/backend_api/get-feedback",
            "developer_guides/reference/backend_api/update-feedback",
            "developer_guides/reference/backend_api/list-organizations",
            "developer_guides/reference/backend_api/get-user-organization",
            "developer_guides/reference/backend_api/list-bases",
            "developer_guides/reference/backend_api/get-config",
            "developer_guides/reference/backend_api/save-config"
          ]
        }
      ]
    },
    {
      "group": "Changelog",
      "pages": [
        "changelog/main"
      ]
    },
    {
      "group": "Cookbook",
      "pages": [
<<<<<<< HEAD
        "cookbook/list_templates_by_architecture",
        "cookbook/list_templates_by_technology",
        "cookbook/list_templates_by_use_case",
        {
          "group": "Templates",
          "pages": [
            "cookbook/extract_job_information"
          ]
        }
=======
        "cookbook/list_templates",
        "cookbook/extract_job_information"
>>>>>>> 2c1c853a
      ]
    }
  ],
  "api": {
    "baseUrl": "http://localhost/api"
  },
  "footerSocials": {
    "twitter": "https://twitter.com/agenta_ai",
    "github": "https://github.com/agenta-ai"
  },
  "integrations": {
    "intercom": "t228v7ci"
  },
  "analytics": {
    "posthog": {
      "apiKey": "phc_CwyyDlHGNnRFptVWhTe0HOeKnq1jeOZNk9hduYiOClp"
    },
    "hotjar": {
      "hjid": "3547614",
      "hjsv": "6"
    },
    "ga4": {
      "measurementId": "G-LTF78FZS33"
    }
  }
}<|MERGE_RESOLUTION|>--- conflicted
+++ resolved
@@ -55,64 +55,39 @@
   ],
   "tabs": [
     {
-<<<<<<< HEAD
+      "name": "For Developers",
+      "url": "developer_guides"
+    },
+    {
       "name": "Cookbook",
       "url": "cookbook"
     },
     {
-      "name": "Reference",
-      "url": "reference"
-=======
-      "name": "For Developers",
-      "url": "developer_guides"
-    },
-    {
-      "name": "Cookbook",
-      "url": "cookbook"
->>>>>>> 2c1c853a
-    },
-    {
       "name": "Changelog",
       "url": "changelog"
-<<<<<<< HEAD
-=======
     },
     {
       "name": "Roadmap",
       "url": "https://github.com/orgs/Agenta-AI/projects/13/views/1"
->>>>>>> 2c1c853a
     }
   ],
   "navigation": [
     {
       "group": "Getting Started",
       "pages": [
-<<<<<<< HEAD
-        "quickstart/introduction",
-        "quickstart/how-agenta-works",
-        "quickstart/getting-started-ui",
-        "quickstart/getting-started-code"
-=======
         "getting_started/introduction",
         "getting_started/getting-started-ui"
->>>>>>> 2c1c853a
       ]
     },
     {
       "group": "Basic Guides",
       "pages": [
-<<<<<<< HEAD
-        "tutorials/first-app-with-langchain",
-        "tutorials/build-rag-application",
-        "tutorials/deploy-mistral-model"
-=======
         "basic_guides/creating_an_app",
         "basic_guides/prompt_engineering",
         "basic_guides/test_sets",
         "basic_guides/automatic_evaluation",
         "basic_guides/deployment",
         "basic_guides/team_management"
->>>>>>> 2c1c853a
       ]
     },
     {
@@ -123,19 +98,7 @@
       ]
     },
     {
-<<<<<<< HEAD
-      "group": "Learn",
-      "pages": [
-        "learn/the_llmops_workflow",
-        "learn/evaluating_llm_apps",
-        "learn/architecture"
-      ]
-    },
-    {
-      "group": "Python SDK",
-=======
       "group": "Self-host agenta",
->>>>>>> 2c1c853a
       "pages": [
         "self-host/host-locally",
         {
@@ -288,20 +251,8 @@
     {
       "group": "Cookbook",
       "pages": [
-<<<<<<< HEAD
-        "cookbook/list_templates_by_architecture",
-        "cookbook/list_templates_by_technology",
-        "cookbook/list_templates_by_use_case",
-        {
-          "group": "Templates",
-          "pages": [
-            "cookbook/extract_job_information"
-          ]
-        }
-=======
         "cookbook/list_templates",
         "cookbook/extract_job_information"
->>>>>>> 2c1c853a
       ]
     }
   ],
