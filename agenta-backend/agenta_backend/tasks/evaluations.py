--- conflicted
+++ resolved
@@ -81,11 +81,7 @@
                 additional_kwargs = (
                     {
                         "app_params": app_variant_db.config.parameters,
-<<<<<<< HEAD
-                        "inputs": data_point,  # TODO: fetch input from config parameters when #1102 has been fixed
-=======
                         "inputs": data_point, # TODO: fetch input from config parameters when #1102 has been fixed
->>>>>>> a1560048
                     }
                     if evaluator_config.evaluator_key == "custom_code_run"
                     else {}
