"""Converts db models to pydantic models
"""

import json
import logging
from typing import List
from agenta_backend.services import db_manager
from agenta_backend.utils.common import isCloudEE
from agenta_backend.models.api.user_models import User
<<<<<<< HEAD
=======
from agenta_backend.models.db_models import (
    AppVariantDB,
    AppVariantRevisionsDB,
    EvaluationScenarioResult,
    EvaluatorConfigDB,
    HumanEvaluationDB,
    HumanEvaluationScenarioDB,
    ImageDB,
    TemplateDB,
    AppDB,
    AppEnvironmentDB,
    AppEnvironmentRevisionDB,
    TestSetDB,
    SpanDB,
    TraceDB,
    Feedback as FeedbackDB,
    EvaluationDB,
    EvaluationScenarioDB,
    VariantBaseDB,
    UserDB,
    AggregatedResult,
)
from agenta_backend.models.api.api_models import (
    AppVariant,
    AppVariantRevision,
    AppVariantOutputExtended,
    ImageExtended,
    Template,
    TemplateImageInfo,
    AppVariantOutput,
    App,
    EnvironmentOutput,
    EnvironmentRevision,
    EnvironmentOutputExtended,
    TestSetOutput,
    BaseOutput,
)
>>>>>>> 3842124f
from agenta_backend.models.api.observability_models import (
    Span,
    Trace,
    Feedback as FeedbackOutput,
)
from agenta_backend.models.api.evaluation_model import (
    Evaluation,
    HumanEvaluation,
    EvaluatorConfig,
    EvaluationScenario,
    SimpleEvaluationOutput,
    EvaluationScenarioInput,
    HumanEvaluationScenario,
    EvaluationScenarioOutput,
)

if isCloudEE():
    from agenta_backend.commons.models.db_models import (
        AppDB_ as AppDB,
        UserDB_ as UserDB,
        ImageDB_ as ImageDB,
        TestSetDB_ as TestSetDB,
        EvaluationDB_ as EvaluationDB,
        AppVariantDB_ as AppVariantDB,
        VariantBaseDB_ as VariantBaseDB,
        AppEnvironmentDB_ as AppEnvironmentDB,
        EvaluatorConfigDB_ as EvaluatorConfigDB,
        HumanEvaluationDB_ as HumanEvaluationDB,
        EvaluationScenarioDB_ as EvaluationScenarioDB,
        HumanEvaluationScenarioDB_ as HumanEvaluationScenarioDB,
    )
    from agenta_backend.commons.models.api.api_models import (
        AppVariant_ as AppVariant,
        ImageExtended_ as ImageExtended,
        AppVariantResponse_ as AppVariantResponse,
        AppVariantOutputExtended_ as AppVariantOutputExtended,
    )
else:
    from agenta_backend.models.db_models import (
        AppDB,
        UserDB,
        ImageDB,
        TestSetDB,
        EvaluationDB,
        AppVariantDB,
        VariantBaseDB,
        AppEnvironmentDB,
        EvaluatorConfigDB,
        HumanEvaluationDB,
        EvaluationScenarioDB,
        HumanEvaluationScenarioDB,
    )
    from agenta_backend.models.api.api_models import (
        AppVariant,
        ImageExtended,
        AppVariantResponse,
        AppVariantOutputExtended,
    )

from agenta_backend.models.db_models import (
    SpanDB,
    TraceDB,
    TemplateDB,
    AggregatedResult,
    AppVariantRevisionsDB,
    Feedback as FeedbackDB,
    EvaluationScenarioResult,
)
from agenta_backend.models.api.api_models import (
    App,
    Template,
    BaseOutput,
    TestSetOutput,
    TemplateImageInfo,
    EnvironmentOutput,
    AppVariantRevision,
)

logger = logging.getLogger(__name__)
logger.setLevel(logging.DEBUG)


def human_evaluation_db_to_simple_evaluation_output(
    human_evaluation_db: HumanEvaluationDB,
) -> SimpleEvaluationOutput:
    return SimpleEvaluationOutput(
        id=str(human_evaluation_db.id),
        app_id=str(human_evaluation_db.app.id),
        status=human_evaluation_db.status,
        evaluation_type=human_evaluation_db.evaluation_type,
        variant_ids=[str(variant) for variant in human_evaluation_db.variants],
    )


async def evaluation_db_to_pydantic(
    evaluation_db: EvaluationDB,
) -> Evaluation:
    variant = await db_manager.get_app_variant_instance_by_id(
        str(evaluation_db.variant)
    )
    variant_name = variant.variant_name if variant else str(evaluation_db.variant)
    variant_revision = await db_manager.get_app_variant_revision_by_id(
        str(evaluation_db.variant_revision)
    )
    revision = str(variant_revision.revision)
    return Evaluation(
        id=str(evaluation_db.id),
        app_id=str(evaluation_db.app.id),
        user_id=str(evaluation_db.user.id),
        user_username=evaluation_db.user.username or "",
        status=evaluation_db.status,
        variant_ids=[str(evaluation_db.variant)],
        variant_revision_ids=[str(evaluation_db.variant_revision)],
        revisions=[revision],
        variant_names=[variant_name],
        testset_id=str(evaluation_db.testset.id),
        testset_name=evaluation_db.testset.name,
        aggregated_results=await aggregated_result_to_pydantic(
            evaluation_db.aggregated_results
        ),
        created_at=evaluation_db.created_at,
        updated_at=evaluation_db.updated_at,
    )


async def human_evaluation_db_to_pydantic(
    evaluation_db: HumanEvaluationDB,
) -> HumanEvaluation:
    variant_names = []
    for variant_id in evaluation_db.variants:
        variant = await db_manager.get_app_variant_instance_by_id(str(variant_id))
        variant_name = variant.variant_name if variant else str(variant_id)
        variant_names.append(str(variant_name))
    revisions = []
    for variant_revision_id in evaluation_db.variants_revisions:
        variant_revision = await db_manager.get_app_variant_revision_by_id(
            str(variant_revision_id)
        )
        revision = variant_revision.revision
        revisions.append(str(revision))

    return HumanEvaluation(
        id=str(evaluation_db.id),
        app_id=str(evaluation_db.app.id),
        user_id=str(evaluation_db.user.id),
        user_username=evaluation_db.user.username or "",
        status=evaluation_db.status,
        evaluation_type=evaluation_db.evaluation_type,
        variant_ids=[str(variant) for variant in evaluation_db.variants],
        variant_names=variant_names,
        variants_revision_ids=[
            str(variant_revision)
            for variant_revision in evaluation_db.variants_revisions
        ],
        revisions=revisions,
        testset_id=str(evaluation_db.testset.id),
        testset_name=evaluation_db.testset.name,
        created_at=evaluation_db.created_at,
        updated_at=evaluation_db.updated_at,
    )


def human_evaluation_scenario_db_to_pydantic(
    evaluation_scenario_db: HumanEvaluationScenarioDB, evaluation_id: str
) -> HumanEvaluationScenario:
    return HumanEvaluationScenario(
        id=str(evaluation_scenario_db.id),
        evaluation_id=evaluation_id,
        inputs=evaluation_scenario_db.inputs,
        outputs=evaluation_scenario_db.outputs,
        vote=evaluation_scenario_db.vote,
        score=evaluation_scenario_db.score,
        correct_answer=evaluation_scenario_db.correct_answer,
        is_pinned=evaluation_scenario_db.is_pinned or False,
        note=evaluation_scenario_db.note or "",
    )


async def aggregated_result_to_pydantic(results: List[AggregatedResult]) -> List[dict]:
    transformed_results = []
    for result in results:
        evaluator_config_db = await db_manager.fetch_evaluator_config(
            str(result.evaluator_config)
        )
        evaluator_config_dict = (
            evaluator_config_db.json() if evaluator_config_db else None
        )
        transformed_results.append(
            {
                "evaluator_config": json.loads(evaluator_config_dict),
                "result": result.result.dict(),
            }
        )
    return transformed_results


def evaluation_scenarios_results_to_pydantic(
    results: List[EvaluationScenarioResult],
) -> List[dict]:
    return [
        {
            "evaluator_config": str(result.evaluator_config),
            "result": result.result.dict(),
        }
        for result in results
    ]


def evaluation_scenario_db_to_pydantic(
    evaluation_scenario_db: EvaluationScenarioDB, evaluation_id: str
) -> EvaluationScenario:
    return EvaluationScenario(
        id=str(evaluation_scenario_db.id),
        evaluation_id=evaluation_id,
        inputs=[
            EvaluationScenarioInput(**scenario_input.dict())
            for scenario_input in evaluation_scenario_db.inputs
        ],
        outputs=[
            EvaluationScenarioOutput(**scenario_output.dict())
            for scenario_output in evaluation_scenario_db.outputs
        ],
        correct_answer=evaluation_scenario_db.correct_answer,
        is_pinned=evaluation_scenario_db.is_pinned or False,
        note=evaluation_scenario_db.note or "",
        results=evaluation_scenarios_results_to_pydantic(
            evaluation_scenario_db.results
        ),
    )


def app_variant_db_to_pydantic(
    app_variant_db: AppVariantDB, previous_variant_name: str = None
) -> AppVariant:
    app_variant = AppVariant(
        app_id=str(app_variant_db.app.id),
        app_name=app_variant_db.app.app_name,
        variant_name=app_variant_db.variant_name,
        parameters=app_variant_db.config.parameters,
        previous_variant_name=app_variant_db.previous_variant_name,
        base_name=app_variant_db.base_name,
        config_name=app_variant_db.config_name,
    )

    if isCloudEE():
        app_variant.organization_id = str(app_variant_db.organization.id)
        app_variant.workspace_id = str(app_variant_db.workspace.id)

    return app_variant


async def app_variant_db_to_output(app_variant_db: AppVariantDB) -> AppVariantResponse:
    if app_variant_db.base.deployment:
        deployment = await db_manager.get_deployment_by_objectid(
            app_variant_db.base.deployment
        )
        uri = deployment.uri
    else:
        deployment = None
        uri = None
    logger.info(f"uri: {uri} deployment: {app_variant_db.base.deployment} {deployment}")
    variant_response = AppVariantResponse(
        app_id=str(app_variant_db.app.id),
        app_name=str(app_variant_db.app.app_name),
        variant_name=app_variant_db.variant_name,
        variant_id=str(app_variant_db.id),
        user_id=str(app_variant_db.user.id),
        parameters=app_variant_db.config.parameters,
        previous_variant_name=app_variant_db.previous_variant_name,
        base_name=app_variant_db.base_name,
        base_id=str(app_variant_db.base.id),
        config_name=app_variant_db.config_name,
        uri=uri,
    )

    if isCloudEE():
        variant_response.organization_id = str(app_variant_db.organization.id)
        variant_response.workspace_id = str(app_variant_db.workspace.id)

    return variant_response


async def app_variant_db_and_revision_to_extended_output(
    app_variant_db: AppVariantDB, app_variant_revisions_db: AppVariantRevisionsDB
) -> AppVariantResponse:
    if app_variant_db.base.deployment:
        deployment = await db_manager.get_deployment_by_objectid(
            app_variant_db.base.deployment
        )
        uri = deployment.uri
    else:
        deployment = None
        uri = None

    logger.info(f"uri: {uri} deployment: {app_variant_db.base.deployment} {deployment}")
    app_variant_revisions = []
    for app_variant_revision_db in app_variant_revisions_db:
        app_variant_revisions.append(
            AppVariantRevision(
                revision=app_variant_revision_db.revision,
                modified_by=app_variant_revision_db.modified_by.username,
                config=app_variant_revision_db.config,
                created_at=app_variant_revision_db.created_at,
            )
        )
    variant_extended = AppVariantOutputExtended(
        app_id=str(app_variant_db.app.id),
        app_name=str(app_variant_db.app.app_name),
        variant_name=app_variant_db.variant_name,
        variant_id=str(app_variant_db.id),
        user_id=str(app_variant_db.user.id),
        parameters=app_variant_db.config.parameters,
        previous_variant_name=app_variant_db.previous_variant_name,
        base_name=app_variant_db.base_name,
        base_id=str(app_variant_db.base.id),
        config_name=app_variant_db.config_name,
        uri=uri,
        revision=app_variant_db.revision,
        revisions=app_variant_revisions,
    )

    if isCloudEE():
        variant_extended.organization_id = str(app_variant_db.organization.id)
        variant_extended.workspace_id = str(app_variant_db.workspace.id)

    return variant_extended


async def environment_db_to_output(
    environment_db: AppEnvironmentDB,
) -> EnvironmentOutput:
    deployed_app_variant_id = (
        str(environment_db.deployed_app_variant)
        if environment_db.deployed_app_variant
        else None
    )
    if deployed_app_variant_id:
        deployed_app_variant = await db_manager.get_app_variant_instance_by_id(
            deployed_app_variant_id
        )
        deployed_variant_name = deployed_app_variant.variant_name
        revision = deployed_app_variant.revision
    else:
        deployed_variant_name = None
        revision = None

    return EnvironmentOutput(
        name=environment_db.name,
        app_id=str(environment_db.app.id),
        deployed_app_variant_id=deployed_app_variant_id,
        deployed_variant_name=deployed_variant_name,
        deployed_app_variant_revision_id=str(
            environment_db.deployed_app_variant_revision
        ),
        revision=revision,
    )


async def environment_db_and_revision_to_extended_output(
    environment_db: AppEnvironmentDB,
    app_environment_revisions_db: List[AppEnvironmentRevisionDB],
) -> EnvironmentOutput:
    deployed_app_variant_id = (
        str(environment_db.deployed_app_variant)
        if environment_db.deployed_app_variant
        else None
    )
    if deployed_app_variant_id:
        deployed_app_variant = await db_manager.get_app_variant_instance_by_id(
            deployed_app_variant_id
        )
        deployed_variant_name = deployed_app_variant.variant_name
    else:
        deployed_variant_name = None

    app_environment_revisions = []
    for app_environment_revision in app_environment_revisions_db:
        app_environment_revisions.append(
            EnvironmentRevision(
                id=str(app_environment_revision.id),
                revision=app_environment_revision.revision,
                modified_by=app_environment_revision.modified_by.username,
                deployed_app_variant_revision=str(
                    app_environment_revision.deployed_app_variant_revision
                ),
                deployment=str(app_environment_revision.deployment),
                created_at=app_environment_revision.created_at,
            )
        )
    return EnvironmentOutputExtended(
        name=environment_db.name,
        app_id=str(environment_db.app.id),
        deployed_app_variant_id=deployed_app_variant_id,
        deployed_variant_name=deployed_variant_name,
        deployed_app_variant_revision_id=str(
            environment_db.deployed_app_variant_revision.id
        ),
        revision=environment_db.revision,
        revisions=app_environment_revisions,
    )


def base_db_to_pydantic(base_db: VariantBaseDB) -> BaseOutput:
    return BaseOutput(base_id=str(base_db.id), base_name=base_db.base_name)


def app_db_to_pydantic(app_db: AppDB) -> App:
    return App(app_name=app_db.app_name, app_id=str(app_db.id))


def image_db_to_pydantic(image_db: ImageDB) -> ImageExtended:
    image = ImageExtended(
        docker_id=image_db.docker_id,
        tags=image_db.tags,
        id=str(image_db.id),
    )

    if isCloudEE():
        image.organization_id = str(image_db.organization.id)
        image.workspace_id = str(image_db.workspace.id)

    return image


def templates_db_to_pydantic(templates_db: List[TemplateDB]) -> List[Template]:
    return [
        Template(
            id=str(template.id),
            image=TemplateImageInfo(
                name=template.name,
                size=template.size if template.size else None,
                digest=template.digest if template.digest else None,
                title=template.title,
                description=template.description,
                last_pushed=template.last_pushed if template.last_pushed else None,
                repo_name=template.repo_name if template.repo_name else None,
                template_uri=template.template_uri if template.template_uri else None,
            ),
        )
        for template in templates_db
    ]


def testset_db_to_pydantic(test_set_db: TestSetDB) -> TestSetOutput:
    """
    Convert a TestSetDB object to a TestSetAPI object.

    Args:
        test_set_db (Dict): The TestSetDB object to be converted.

    Returns:
        TestSetAPI: The converted TestSetAPI object.
    """
    return TestSetOutput(
        name=test_set_db.name,
        csvdata=test_set_db.csvdata,
        created_at=str(test_set_db.created_at),
        updated_at=str(test_set_db.updated_at),
        id=str(test_set_db.id),
    )


def spans_db_to_pydantic(spans_db: List[SpanDB]) -> List[Span]:
    return [
        Span(
            span_id=str(span_db.id),
            parent_span_id=str(span_db.parent_span_id),
            meta=span_db.meta,
            event_name=span_db.event_name,
            event_type=span_db.event_type,
            start_time=span_db.start_time,
            duration=span_db.duration,
            status=span_db.status,
            end_time=span_db.end_time,
            inputs=span_db.inputs,
            outputs=span_db.outputs,
            prompt_template=span_db.prompt_template,
            tokens_input=span_db.tokens_input,
            tokens_output=span_db.tokens_output,
            token_total=span_db.token_total,
            cost=span_db.cost,
            tags=span_db.tags,
        ).dict(exclude_unset=True)
        for span_db in spans_db
    ]


def feedback_db_to_pydantic(feedback_db: FeedbackDB) -> FeedbackOutput:
    return FeedbackOutput(
        feedback_id=str(feedback_db.uid),
        feedback=feedback_db.feedback,
        score=feedback_db.score,
        meta=feedback_db.meta,
        created_at=feedback_db.created_at,
    ).dict(exclude_unset=True)


def trace_db_to_pydantic(trace_db: TraceDB) -> Trace:
    feedbacks = trace_db.feedbacks
    if feedbacks is None:
        result = []
    else:
        result = [
            feedback_db_to_pydantic(feedback)
            for feedback in feedbacks
            if feedback is not None
        ]

    return Trace(
        trace_id=str(trace_db.id),
        app_id=trace_db.app_id,
        variant_id=trace_db.variant_id,
        cost=trace_db.cost,
        latency=trace_db.latency,
        status=trace_db.status,
        token_consumption=trace_db.token_consumption,
        tags=trace_db.tags,
        start_time=trace_db.start_time,
        end_time=trace_db.end_time,
        feedbacks=result,
        spans=[str(span) for span in trace_db.spans],
    ).dict(exclude_unset=True)


def user_db_to_pydantic(user_db: UserDB) -> User:
    return User(
        id=str(user_db.id),
        uid=user_db.uid,
        username=user_db.username,
        email=user_db.email,
    ).dict(exclude_unset=True)


def evaluator_config_db_to_pydantic(evaluator_config: EvaluatorConfigDB):
    return EvaluatorConfig(
        id=str(evaluator_config.id),
        name=evaluator_config.name,
        evaluator_key=evaluator_config.evaluator_key,
        settings_values=evaluator_config.settings_values,
        created_at=evaluator_config.created_at,
        updated_at=evaluator_config.updated_at,
    )<|MERGE_RESOLUTION|>--- conflicted
+++ resolved
@@ -4,49 +4,10 @@
 import json
 import logging
 from typing import List
+
 from agenta_backend.services import db_manager
 from agenta_backend.utils.common import isCloudEE
 from agenta_backend.models.api.user_models import User
-<<<<<<< HEAD
-=======
-from agenta_backend.models.db_models import (
-    AppVariantDB,
-    AppVariantRevisionsDB,
-    EvaluationScenarioResult,
-    EvaluatorConfigDB,
-    HumanEvaluationDB,
-    HumanEvaluationScenarioDB,
-    ImageDB,
-    TemplateDB,
-    AppDB,
-    AppEnvironmentDB,
-    AppEnvironmentRevisionDB,
-    TestSetDB,
-    SpanDB,
-    TraceDB,
-    Feedback as FeedbackDB,
-    EvaluationDB,
-    EvaluationScenarioDB,
-    VariantBaseDB,
-    UserDB,
-    AggregatedResult,
-)
-from agenta_backend.models.api.api_models import (
-    AppVariant,
-    AppVariantRevision,
-    AppVariantOutputExtended,
-    ImageExtended,
-    Template,
-    TemplateImageInfo,
-    AppVariantOutput,
-    App,
-    EnvironmentOutput,
-    EnvironmentRevision,
-    EnvironmentOutputExtended,
-    TestSetOutput,
-    BaseOutput,
-)
->>>>>>> 3842124f
 from agenta_backend.models.api.observability_models import (
     Span,
     Trace,
@@ -73,6 +34,7 @@
         AppVariantDB_ as AppVariantDB,
         VariantBaseDB_ as VariantBaseDB,
         AppEnvironmentDB_ as AppEnvironmentDB,
+        AppEnvironmentRevisionDB_ as AppEnvironmentRevisionDB,
         EvaluatorConfigDB_ as EvaluatorConfigDB,
         HumanEvaluationDB_ as HumanEvaluationDB,
         EvaluationScenarioDB_ as EvaluationScenarioDB,
@@ -83,6 +45,8 @@
         ImageExtended_ as ImageExtended,
         AppVariantResponse_ as AppVariantResponse,
         AppVariantOutputExtended_ as AppVariantOutputExtended,
+        EnvironmentRevision_ as EnvironmentRevision,
+        EnvironmentOutputExtended_ as EnvironmentOutputExtended,
     )
 else:
     from agenta_backend.models.db_models import (
@@ -94,6 +58,7 @@
         AppVariantDB,
         VariantBaseDB,
         AppEnvironmentDB,
+        AppEnvironmentRevisionDB,
         EvaluatorConfigDB,
         HumanEvaluationDB,
         EvaluationScenarioDB,
@@ -104,6 +69,8 @@
         ImageExtended,
         AppVariantResponse,
         AppVariantOutputExtended,
+        EnvironmentRevision,
+        EnvironmentOutputExtended,
     )
 
 from agenta_backend.models.db_models import (
@@ -393,7 +360,7 @@
         deployed_variant_name = None
         revision = None
 
-    return EnvironmentOutput(
+    environment_output = EnvironmentOutput(
         name=environment_db.name,
         app_id=str(environment_db.app.id),
         deployed_app_variant_id=deployed_app_variant_id,
@@ -403,6 +370,11 @@
         ),
         revision=revision,
     )
+
+    if isCloudEE():
+        environment_output.organization_id = str(environment_db.organization.id)
+        environment_output.workspace_id = str(environment_db.workspace.id)
+    return environment_output
 
 
 async def environment_db_and_revision_to_extended_output(
@@ -436,7 +408,7 @@
                 created_at=app_environment_revision.created_at,
             )
         )
-    return EnvironmentOutputExtended(
+    environment_output_extended = EnvironmentOutputExtended(
         name=environment_db.name,
         app_id=str(environment_db.app.id),
         deployed_app_variant_id=deployed_app_variant_id,
@@ -447,6 +419,11 @@
         revision=environment_db.revision,
         revisions=app_environment_revisions,
     )
+
+    if isCloudEE():
+        environment_output_extended.organization_id = str(environment_db.organization.id)
+        environment_output_extended.workspace_id = str(environment_db.workspace.id)
+    return environment_output_extended
 
 
 def base_db_to_pydantic(base_db: VariantBaseDB) -> BaseOutput:
