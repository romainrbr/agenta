--- conflicted
+++ resolved
@@ -1,94 +1,3 @@
-<<<<<<< HEAD
-from supertokens_python import init, InputAppInfo, SupertokensConfig
-from supertokens_python.recipe import passwordless, session, dashboard
-
-from supertokens_python.recipe.passwordless import ContactEmailOnlyConfig
-from supertokens_python.recipe.passwordless.interfaces import (
-    APIInterface,
-    APIOptions,
-    ConsumeCodePostOkResult,
-)
-from typing import Any, Dict, Union
-from agenta_backend.models.api.auth_models import (
-    User,
-    Organization,
-)
-from agenta_backend.services.auth_service import (
-    create_new_user,
-    create_new_organization,
-)
-
-
-def override_passwordless_apis(original_implementation: APIInterface):
-    original_consume_code_post = original_implementation.consume_code_post
-
-    async def consume_code_post(
-        pre_auth_session_id: str,
-        user_input_code: Union[str, None],
-        device_id: Union[str, None],
-        link_code: Union[str, None],
-        api_options: APIOptions,
-        user_context: Dict[str, Any],
-    ):
-        # First we call the original implementation of consume_code_post.
-        response = await original_consume_code_post(
-            pre_auth_session_id,
-            user_input_code,
-            device_id,
-            link_code,
-            api_options,
-            user_context,
-        )
-
-        # Post sign up response, we check if it was successful
-        if isinstance(response, ConsumeCodePostOkResult):
-            user_dict = {
-                "id": response.user.user_id,
-                "email": response.user.email,
-                "username": response.user.email.split("@")[0],
-            }
-            organization = Organization(**{"name": user_dict["username"]})
-
-            if response.created_new_user:
-                print("================ SIGNUP ====================")
-                org = await create_new_organization(organization)
-
-                user_dict["organization_id"] = str(org.inserted_id)
-                user = User(**user_dict)
-                await create_new_user(user)
-
-        return response
-
-    original_implementation.consume_code_post = consume_code_post
-    return original_implementation
-
-
-init(
-    app_info=InputAppInfo(
-        app_name="agenta",
-        api_domain="http://localhost/api",
-        website_domain="http://localhost",
-        # the fact that both are localhost is causing problems with
-        # displaying the dashboard to manage users
-        api_base_path="/auth/",
-        website_base_path="/auth",
-    ),
-    supertokens_config=SupertokensConfig(
-        connection_uri="http://supertokens:3567",
-    ),
-    framework="fastapi",
-    recipe_list=[
-        session.init(),
-        passwordless.init(
-            flow_type="USER_INPUT_CODE",
-            contact_config=ContactEmailOnlyConfig(),
-            override=passwordless.InputOverrideConfig(apis=override_passwordless_apis),
-        ),
-        dashboard.init(),
-    ],
-    mode="asgi",
-)
-=======
 from typing import Any, Dict, Union
 from agenta_backend.models.api.user_models import User
 from agenta_backend.models.api.organization_models import Organization
@@ -99,5 +8,4 @@
 from agenta_backend.config import settings
 
 if settings.feature_flag in ["cloud", "ee"]:
-    import agenta_backend.ee.__init__
->>>>>>> 5bc8d720
+    import agenta_backend.ee.__init__