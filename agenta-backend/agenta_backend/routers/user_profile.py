--- conflicted
+++ resolved
@@ -20,13 +20,9 @@
     request: Request,
 ):
     try:
-<<<<<<< HEAD
         user_org_data: dict = await get_user_and_org_id(request.state.user_id)
         user = await engine.find_one(UserDB, UserDB.uid == user_org_data["uid"])
-=======
-        user_org_data: dict = await get_user_and_org_id(stoken_session)
-        user = await db_manager.get_user_object(user_org_data["uid"])
->>>>>>> 5694a429
+
         return User(
             id=str(user.id),
             uid=str(user.uid),
