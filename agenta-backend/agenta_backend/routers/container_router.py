import asyncio
import os
import uuid
from concurrent.futures import ThreadPoolExecutor
from pathlib import Path
from typing import List, Optional, Union

from agenta_backend.config import settings
from agenta_backend.models.api.api_models import (
    URI,
    Image,
    RestartAppContainer,
    Template,
)
from agenta_backend.services import db_manager
from agenta_backend.services.container_manager import (
    build_image_job,
    get_image_details_from_docker_hub,
    pull_docker_image,
)
from agenta_backend.services.docker_utils import restart_container
from aiodocker.exceptions import DockerError
from fastapi import APIRouter, Request, UploadFile
from fastapi.responses import JSONResponse

if os.environ["FEATURE_FLAG"] in ["cloud", "ee", "demo"]:
    from agenta_backend.ee.services.selectors import (
        get_user_and_org_id,
    )  # noqa pylint: disable-all
else:
<<<<<<< HEAD
    from agenta_backend.services.selectors import (
        get_user_and_org_id,
=======
    from agenta_backend.services.selectors import get_user_and_org_id

if os.environ["FEATURE_FLAG"] in ["cloud", "ee"]:
    from agenta_backend.ee.services.container_manager import (
        push_image_to_registry,
>>>>>>> a1aef0b9
    )  # noqa pylint: disable-all

import logging

logger = logging.getLogger(__name__)

logger.setLevel(logging.DEBUG)

router = APIRouter()


# TODO: We need to improve this to use the introduced abstraction to also use start and stop service
@router.post("/build_image/")
async def build_image(
    app_id: str,
    base_name: str,
    tar_file: UploadFile,
    request: Request,
) -> Image:
    """
    Builds a Docker image from a tar file containing the application code.

    Args:
        app_id (str): The ID of the application to build the image for.
        base_name (str): The base name of the image to build.
        tar_file (UploadFile): The tar file containing the application code.
        stoken_session (SessionContainer): The session container for the user making the request.

    Returns:
        Image: The Docker image that was built.
    """
    # Get user and org id
    user_org_data: dict = await get_user_and_org_id(request.state.user_id)

    # Check app access
    app_db = await db_manager.fetch_app_and_check_access(
        app_id=app_id, user_org_data=user_org_data
    )
    app_name = app_db.app_name
    organization_id = str(app_db.organization.id)
    # Get event loop
    loop = asyncio.get_event_loop()

    # Create a ThreadPoolExecutor for running threads
    thread_pool = ThreadPoolExecutor(max_workers=4)

    # Create a unique temporary directory for each upload
    temp_dir = Path(f"/tmp/{uuid.uuid4()}")
    temp_dir.mkdir(parents=True, exist_ok=True)

    # Save uploaded file to the temporary directory
    tar_path = temp_dir / tar_file.filename
    with tar_path.open("wb") as buffer:
        buffer.write(await tar_file.read())

    image_name = f"agentaai/{app_name.lower()}_{base_name.lower()}:latest"

    # Use the thread pool to run the build_image_job function in a separate thread
    future = loop.run_in_executor(
        thread_pool,
        build_image_job,
        *(
            app_name,
            base_name,
            organization_id,
            tar_path,
            image_name,
            temp_dir,
        ),
    )

    # Return immediately while the image build is in progress
    image_result = await asyncio.wrap_future(future)

    if os.environ["FEATURE_FLAG"] in ["cloud", "ee"]:
        await push_image_to_registry(image_result)

    return image_result


@router.post("/restart_container/")
async def restart_docker_container(
    payload: RestartAppContainer,
    request: Request,
) -> dict:
    """Restart docker container.

    Args:
        payload (RestartAppContainer) -- the required data (app_name and variant_name)
    """
    logger.debug(f"Restarting container for variant {payload.variant_id}")
    # Get user and org id
    user_org_data: dict = await get_user_and_org_id(request.state.user_id)
    app_variant_db = await db_manager.fetch_app_variant_and_check_access(
        app_variant_id=payload.variant_id, user_org_data=user_org_data
    )
    try:
        deployment = await db_manager.get_deployment_by_objectid(
            app_variant_db.base.deployment
        )
        container_id = deployment.container_id

        logger.debug(f"Restarting container with id: {container_id}")
        restart_container(container_id)
        return {"message": "Please wait a moment. The container is now restarting."}
    except Exception as ex:
        return JSONResponse({"message": str(ex)}, status_code=500)


@router.get("/templates/")
async def container_templates(
    request: Request,
) -> Union[List[Template], str]:
    """
    Returns a list of templates available for creating new containers.

    Parameters:
    stoken_session (SessionContainer): The session container for the user.

    Returns:

    Union[List[Template], str]: A list of templates or an error message.
    """
    try:
        templates = await db_manager.get_templates()
    except Exception as e:
        return JSONResponse({"message": str(e)}, status_code=500)
    return templates


@router.get("/container_url/")
async def construct_app_container_url(
    request: Request,
    base_id: Optional[str] = None,
    variant_id: Optional[str] = None,
) -> URI:
    """
    Constructs the URL for an app container based on the provided base_id or variant_id.

    Args:
        base_id (Optional[str]): The ID of the base to use for the app container.
        variant_id (Optional[str]): The ID of the variant to use for the app container.
        stoken_session (SessionContainer): The session container for the user.

    Returns:
        URI: The URI for the app container.

    Raises:
        HTTPException: If the base or variant cannot be found or the user does not have access.
    """
    user_org_data: dict = await get_user_and_org_id(request.state.user_id)
    if base_id:
        base_db = await db_manager.fetch_base_and_check_access(
            base_id=base_id, user_org_data=user_org_data
        )
        # TODO: Add status check if base_db.status == "running"
        if base_db.deployment:
            deployment = await db_manager.get_deployment_by_objectid(base_db.deployment)
            uri = deployment.uri
        else:
            uri = None

        return URI(uri=uri)
    elif variant_id:
        variant_db = await db_manager.fetch_app_variant_and_check_access(
            app_variant_id=variant_id, user_org_data=user_org_data
        )
        deployment = await db_manager.get_deployment_by_objectid(
            variant_db.base.deployment
        )
        return URI(uri=deployment.uri)
    else:
        return JSONResponse(
            {"detail": "Please provide either base_id or variant_id"},
            status_code=400,
        )<|MERGE_RESOLUTION|>--- conflicted
+++ resolved
@@ -28,16 +28,11 @@
         get_user_and_org_id,
     )  # noqa pylint: disable-all
 else:
-<<<<<<< HEAD
-    from agenta_backend.services.selectors import (
-        get_user_and_org_id,
-=======
     from agenta_backend.services.selectors import get_user_and_org_id
 
 if os.environ["FEATURE_FLAG"] in ["cloud", "ee"]:
     from agenta_backend.ee.services.container_manager import (
         push_image_to_registry,
->>>>>>> a1aef0b9
     )  # noqa pylint: disable-all
 
 import logging
