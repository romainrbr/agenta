import os
from typing import List, Optional, Union
from agenta_backend.models.api.api_models import (
    URI,
    Image,
    RestartAppContainer,
    Template,
)
from agenta_backend.services import db_manager
from fastapi import APIRouter, Request, UploadFile, HTTPException
from fastapi.responses import JSONResponse

if os.environ["FEATURE_FLAG"] in ["cloud", "ee", "demo"]:
    from agenta_backend.cloud.services.selectors import (
        get_user_and_org_id,
    )  # noqa pylint: disable-all
else:
    from agenta_backend.services.selectors import get_user_and_org_id

<<<<<<< HEAD
if os.environ["FEATURE_FLAG"] in ["cloud", "ee"]:
    from agenta_backend.cloud.services import container_manager
=======
if os.environ["FEATURE_FLAG"] in ["cloud"]:
    from agenta_backend.ee.services import container_manager
if os.environ["FEATURE_FLAG"] in ["ee"]:
    from agenta_backend.ee.services import container_manager
>>>>>>> 0fe48b35
else:
    from agenta_backend.services import container_manager

import logging

logger = logging.getLogger(__name__)

logger.setLevel(logging.DEBUG)

router = APIRouter()


# TODO: We need to improve this to use the introduced abstraction to also use start and stop service
@router.post("/build_image/")
async def build_image(
    app_id: str,
    base_name: str,
    tar_file: UploadFile,
    request: Request,
) -> Image:
    """
    Builds a Docker image from a tar file containing the application code.

    Args:
        app_id (str): The ID of the application to build the image for.
        base_name (str): The base name of the image to build.
        tar_file (UploadFile): The tar file containing the application code.
        stoken_session (SessionContainer): The session container for the user making the request.

    Returns:
        Image: The Docker image that was built.
    """
    # Get user and org id
    user_org_data: dict = await get_user_and_org_id(request.state.user_id)

    # Check app access
    app_db = await db_manager.fetch_app_and_check_access(
        app_id=app_id, user_org_data=user_org_data
    )

    image_result = await container_manager.build_image(
        app_db=app_db,
        base_name=base_name,
        tar_file=tar_file,
    )

    return image_result


@router.post("/restart_container/")
async def restart_docker_container(
    payload: RestartAppContainer,
    request: Request,
) -> dict:
    """Restart docker container.

    Args:
        payload (RestartAppContainer) -- the required data (app_name and variant_name)
    """
    logger.debug(f"Restarting container for variant {payload.variant_id}")
    # Get user and org id
    user_org_data: dict = await get_user_and_org_id(request.state.user_id)
    app_variant_db = await db_manager.fetch_app_variant_and_check_access(
        app_variant_id=payload.variant_id, user_org_data=user_org_data
    )
    try:
        deployment = await db_manager.get_deployment_by_objectid(
            app_variant_db.base.deployment
        )
        container_id = deployment.container_id

        logger.debug(f"Restarting container with id: {container_id}")
        container_manager.restart_container(container_id)
        return {"message": "Please wait a moment. The container is now restarting."}
    except Exception as ex:
        return JSONResponse({"message": str(ex)}, status_code=500)


@router.get("/templates/")
async def container_templates(
    request: Request,
) -> Union[List[Template], str]:
    """
    Returns a list of templates available for creating new containers.

    Parameters:
    stoken_session (SessionContainer): The session container for the user.

    Returns:

    Union[List[Template], str]: A list of templates or an error message.
    """
    try:
        templates = await db_manager.get_templates()
    except Exception as e:
        return JSONResponse({"message": str(e)}, status_code=500)
    return templates


@router.get("/container_url/")
async def construct_app_container_url(
    request: Request,
    base_id: Optional[str] = None,
    variant_id: Optional[str] = None,
) -> URI:
    """
    Constructs the URL for an app container based on the provided base_id or variant_id.

    Args:
        base_id (Optional[str]): The ID of the base to use for the app container.
        variant_id (Optional[str]): The ID of the variant to use for the app container.
        stoken_session (SessionContainer): The session container for the user.

    Returns:
        URI: The URI for the app container.

    Raises:
        HTTPException: If the base or variant cannot be found or the user does not have access.
    """
    user_org_data: dict = await get_user_and_org_id(request.state.user_id)
    if base_id:
        base_db = await db_manager.fetch_base_and_check_access(
            base_id=base_id, user_org_data=user_org_data
        )
        # TODO: Add status check if base_db.status == "running"
        if base_db.deployment:
            deployment = await db_manager.get_deployment_by_objectid(base_db.deployment)
            uri = deployment.uri
        else:
            raise HTTPException(
                status_code=400,
                detail=f"Base {base_id} does not have a deployment",
            )

        return URI(uri=uri)
    elif variant_id:
        variant_db = await db_manager.fetch_app_variant_and_check_access(
            app_variant_id=variant_id, user_org_data=user_org_data
        )
        deployment = await db_manager.get_deployment_by_objectid(
            variant_db.base.deployment
        )
        assert deployment and deployment.uri, "Deployment not found"
        return URI(uri=deployment.uri)
    else:
        return JSONResponse(
            {"detail": "Please provide either base_id or variant_id"},
            status_code=400,
        )<|MERGE_RESOLUTION|>--- conflicted
+++ resolved
@@ -17,15 +17,8 @@
 else:
     from agenta_backend.services.selectors import get_user_and_org_id
 
-<<<<<<< HEAD
 if os.environ["FEATURE_FLAG"] in ["cloud", "ee"]:
     from agenta_backend.cloud.services import container_manager
-=======
-if os.environ["FEATURE_FLAG"] in ["cloud"]:
-    from agenta_backend.ee.services import container_manager
-if os.environ["FEATURE_FLAG"] in ["ee"]:
-    from agenta_backend.ee.services import container_manager
->>>>>>> 0fe48b35
 else:
     from agenta_backend.services import container_manager
 
