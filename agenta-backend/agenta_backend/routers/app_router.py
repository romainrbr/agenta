"""Routes for image-related operations (push, remove).
Does not deal with the instanciation of the images
"""

import os
import logging
from docker.errors import DockerException
from sqlalchemy.exc import SQLAlchemyError
from fastapi.responses import JSONResponse
from agenta_backend.config import settings
from typing import Any, Dict, List, Optional, Union
from fastapi import APIRouter, Body, HTTPException, Depends
from agenta_backend.services.selectors import get_user_own_org
from agenta_backend.services import (
    app_manager,
    docker_utils,
    db_manager,
)
from agenta_backend.utils.common import (
    check_access_to_app,
    get_app_instance,
    check_user_org_access,
    check_access_to_variant,
)
from agenta_backend.models.converters import app_variant_db_to_output
from agenta_backend.models.api.api_models import (
    URI,
    App,
    AppOutput,
    CreateApp,
    CreateAppOutput,
    AppVariant,
    Image,
    DockerEnvVars,
    CreateAppVariant,
    AddVariantFromPreviousPayload,
    AppVariantOutput,
    Variant,
    UpdateVariantParameterPayload,
    AppVariantFromImagePayload,
    AddVariantFromBasePayload,
    AddVariantFromImagePayload,
)
from agenta_backend.models.db_models import (
    AppDB,
    AppVariantDB,
    EnvironmentDB,
    ImageDB,
    TemplateDB,
    UserDB,
    OrganizationDB,
    BaseDB,
    ConfigDB,
)

if os.environ["FEATURE_FLAG"] in ["cloud", "ee", "demo"]:
    from agenta_backend.ee.services.auth_helper import (  # noqa pylint: disable-all
        SessionContainer,
        verify_session,
    )
    from agenta_backend.ee.services.selectors import (
        get_user_and_org_id,
    )  # noqa pylint: disable-all
else:
    from agenta_backend.services.auth_helper import (
        SessionContainer,
        verify_session,
    )
    from agenta_backend.services.selectors import get_user_and_org_id

router = APIRouter()
logger = logging.getLogger(__name__)
logger.setLevel(logging.DEBUG)


@router.get("/{app_id}/variants/", response_model=List[AppVariant])
async def list_app_variants(
    app_id: str,
    stoken_session: SessionContainer = Depends(verify_session()),
):
    """Lists the app variants from our repository.

    Arguments:
        app_id -- If specified, only returns the app variants for the specified app
    Raises:
        HTTPException: _description_

    Returns:
        List[AppVariant]
    """

    try:
        user_org_data: dict = await get_user_and_org_id(stoken_session)

        access_app = await check_access_to_app(user_org_data, app_id=app_id)
        if not access_app:
            error_msg = f"You cannot access app: {app_id}"
            logger.error(error_msg)
            return JSONResponse(
                {"detail": error_msg},
                status_code=403,
            )

        app_variants = await db_manager.list_app_variants(
            app_id=app_id, **user_org_data
        )
        return [app_variant_db_to_output(app_variant) for app_variant in app_variants]

    except Exception as e:
        raise HTTPException(status_code=500, detail=str(e))


@router.get("/get_variant_by_env/", response_model=AppVariantOutput)
async def get_variant_by_env(
    app_id: str,
    environment: str,
    stoken_session: SessionContainer = Depends(verify_session()),
):
    """Fetches a specific app variant based on the given app_name and environment."""

    try:
        # Retrieve the user and organization ID based on the session token
<<<<<<< HEAD
        kwargs = await get_user_and_org_id(stoken_session)

        await check_access_to_app(kwargs, app_id=app_id)

        # Fetch the app variant using the provided app_id and environment
        app_variant_db = (
            await new_db_manager.get_app_variant_by_app_name_and_environment(
                app_id=app_id, environment=environment, **kwargs
            )
=======
        user_org_data = await get_user_and_org_id(stoken_session)
        await check_access_to_app(user_org_data, app_id=app_id)
        # Fetch the app variant using the provided app_name and variant_name
        app_variant_db = await db_manager.get_app_variant_by_app_name_and_environment(
            app_id=app_id, environment=environment, **user_org_data
>>>>>>> e079e2b2
        )

        # Check if the fetched app variant is None and raise exception if it is
        if app_variant_db is None:
            raise HTTPException(status_code=500, detail="App Variant not found")

        return app_variant_db_to_output(app_variant_db)
    except ValueError as e:
        # Handle ValueErrors and return 400 status code
        raise HTTPException(status_code=400, detail=str(e))
    except HTTPException as e:
        raise e
    except Exception as e:
        # Handle all other exceptions and return 500 status code
        raise HTTPException(status_code=500, detail=str(e))


@router.get("/apps/{app_name}/", response_model=AppOutput)
async def get_app_by_name(
    app_name: str,
    organization_id: Optional[str] = None,
    stoken_session: SessionContainer = Depends(verify_session()),
):
    """Get an app by its name.

    Arguments:
        app_name (str): Name of app

    Returns:
        CreateAppOutput: the app id and name
    """

    try:
        # Get user and org id
        user_org_data: dict = await get_user_and_org_id(stoken_session)
        if organization_id:
            # check if user has access to the organization
            access = await check_user_org_access(user_org_data, organization_id)
            if not access:
                raise HTTPException(
                    status_code=403,
                    detail="You do not have permission to access this app",
                )
        app_db = await db_manager.fetch_app_by_name(
            app_name, organization_id**user_org_data
        )
        return AppOutput(app_id=str(app_db.id), app_name=app_db.app_name)
    except Exception as e:
        raise HTTPException(status_code=500, detail=str(e))


@router.post("/apps/", response_model=CreateAppOutput)
async def create_app(
    payload: CreateApp,
    stoken_session: SessionContainer = Depends(verify_session()),
) -> CreateAppOutput:
    """Create a new app.

    Arguments:
        app_name (str): Name of app

    Returns:
        CreateAppOutput: the app id and name
    """

    try:
        user_org_data: dict = await get_user_and_org_id(stoken_session)
        if payload.organization_id:
            access = await check_user_org_access(user_org_data, payload.organization_id)
            if not access:
                raise HTTPException(
                    status_code=403,
                    detail="You do not have permission to access this app",
                )
            organization_id = payload.organization_id
        else:
            # Retrieve or create user organization
            organization = await get_user_own_org(user_org_data["uid"])
            if organization is None:  # TODO: Check whether we need this
                logger.error("Organization for user not found.")
                organization = await db_manager.create_user_organization(
                    user_org_data["uid"]
                )
            organization_id = str(organization.id)

        app_db = await db_manager.create_app(
            payload.app_name, organization_id, **user_org_data
        )
        return CreateAppOutput(app_id=str(app_db.id), app_name=str(app_db.app_name))
    except Exception as e:
        raise HTTPException(status_code=500, detail=str(e))


@router.get("/", response_model=List[App])
async def list_apps(
    org_id: Optional[str] = None,
    stoken_session: SessionContainer = Depends(verify_session()),
) -> List[App]:
    """Lists the apps from our repository.

    Raises:
        HTTPException: _description_

    Returns:
        List[App]
    """
    try:
        user_org_data: dict = await get_user_and_org_id(stoken_session)
        apps = await db_manager.list_apps(org_id, **user_org_data)
        return apps
    except Exception as e:
        logger.error(f"list_apps exception ===> {e}")
        raise HTTPException(status_code=500, detail=str(e))


@router.post("/{app_id}/variant/from_image/")
async def add_variant_from_image(
    app_id: str,
    payload: AddVariantFromImagePayload,
    stoken_session: SessionContainer = Depends(verify_session()),
):
    """Create a variant in an app from an image

    Arguments:
        variant -- AppVariant to add
        image -- The image tags should start with the registry name (agenta-server) and end with :latest

    Raises:
        HTTPException: If image tag doesn't start with registry name
        HTTPException: If image not found in docker utils list
        HTTPException: If there is a problem adding the app variant
    """
    if os.environ["FEATURE_FLAG"] == "demo":
        raise HTTPException(
            status_code=500,
            detail="This feature is not available in the demo version",
        )
    if not payload.tags.startswith(settings.registry):
        raise HTTPException(
            status_code=500,
            detail="Image should have a tag starting with the registry name (agenta-server)",
        )
    elif docker_utils.find_image_by_docker_id(payload.docker_id) is None:
        raise HTTPException(status_code=404, detail="Image not found")

    try:
        user_org_data: dict = await get_user_and_org_id(stoken_session)
        access_app = await check_access_to_app(user_org_data, app_id=app_id)
        if not access_app:
            error_msg = f"You cannot access app: {app_id}"
            logger.error(error_msg)
            return JSONResponse(
                {"detail": error_msg},
                status_code=403,
            )
        app = await db_manager.fetch_app_by_id(app_id)
        base_name = (
            payload.base_name
            if payload.base_name
            else payload.variant_name.split(".")[0]
        )
        config_name = (
            payload.config_name
            if payload.config_name
            else payload.variant_name.split(".")[1]
        )

        await db_manager.add_variant_based_on_image(
            app=app,
            variant_name=payload.variant_name,
            docker_id=payload.docker_id,
            tags=payload.tags,
            base_name=base_name,
            config_name=config_name,
            **user_org_data,
        )
    except Exception as e:
        raise HTTPException(status_code=500, detail=str(e))


@router.post("/add/from_previous/")
async def add_variant_from_previous(
    payload: AddVariantFromPreviousPayload,
    stoken_session: SessionContainer = Depends(verify_session()),
) -> AppVariantOutput:
    """Add a variant to the server based on a previous variant.

    Arguments:
        app_variant -- AppVariant to add
        previous_app_variant -- Previous AppVariant to use as a base
        parameters -- parameters for the variant

    Raises:
        HTTPException: If there is a problem adding the app variant
    """
    if payload.previous_variant_id is None:
        raise HTTPException(
            status_code=500,
            detail="Previous app variant id is required",
        )
    if payload.new_variant_name is None:
        raise HTTPException(
            status_code=500,
            detail="New variant name is required",
        )
    if payload.parameters is None:
        raise HTTPException(
            status_code=500,
            detail="Parameters are required",
        )

    try:
        app_variant_db = await db_manager.fetch_app_variant_by_id(
            payload.previous_variant_id
        )
        if app_variant_db is None:
            raise HTTPException(
                status_code=500,
                detail="Previous app variant not found",
            )
        user_org_data: dict = await get_user_and_org_id(stoken_session)
        access = await check_user_org_access(
            user_org_data, app_variant_db.organization_id.id
        )
        if not access:
            raise HTTPException(
                status_code=500,
                detail="You do not have permission to access this app variant",
            )
        db_app_variant = await db_manager.add_variant_based_on_previous(
            previous_app_variant=app_variant_db,
            new_variant_name=payload.new_variant_name,
            parameters=payload.parameters,
            **user_org_data,
        )
        return app_variant_db_to_output(db_app_variant)
    except Exception as e:
        raise HTTPException(status_code=500, detail=str(e))


@router.post("/add/from_base/")
async def add_variant_from_base(
    payload: AddVariantFromBasePayload,
    stoken_session: SessionContainer = Depends(verify_session),
) -> Union[AppVariantOutput, Any]:
    """Add a new variant based on an existing one.

    Args:
        payload (AddVariantFromBasePayload): Payload containing base variant ID, new variant name, and parameters.
        stoken_session (SessionContainer, optional): Session container. Defaults to result of verify_session().

    Raises:
        HTTPException: Raised if the variant could not be added or accessed.

    Returns:
        Union[AppVariantOutput, Any]: New variant details or exception.
    """
    try:
        logger.debug("Initiating process to add a variant based on a previous one.")
        logger.debug(f"Received payload: {payload}")

        # Find the previous variant in the database
        app_variant_db = await db_manager.find_previous_variant_from_base_id(
            payload.base_id
        )
        if app_variant_db is None:
            logger.error("Failed to find the previous app variant in the database.")
            raise HTTPException(
                status_code=500, detail="Previous app variant not found"
            )
        logger.debug(f"Located previous variant: {app_variant_db}")

        # Get user and organization data
        user_org_data: dict = await get_user_and_org_id(stoken_session)
        logger.debug(f"Retrieved user and organization data: {user_org_data}")

        # Check user access permissions
        access = await check_user_org_access(
            user_org_data, app_variant_db.organization_id.id
        )
        if not access:
            logger.error(
                "User does not have the required permissions to access this app variant."
            )
            raise HTTPException(
                status_code=500,
                detail="You do not have permission to access this app variant",
            )
        logger.debug("User has required permissions to access this app variant.")

        # Add new variant based on the previous one
        db_app_variant = await db_manager.add_variant_based_on_previous(
            previous_app_variant=app_variant_db,
            new_variant_name=payload.new_variant_name,
            parameters=payload.parameters,
            **user_org_data,
        )
        logger.debug(f"Successfully added new variant: {db_app_variant}")

        return app_variant_db_to_output(db_app_variant)
    except Exception as e:
        logger.error(f"An exception occurred while adding the new variant: {e}")
        raise HTTPException(status_code=500, detail=str(e))


@router.post("/start/")
async def start_variant(
    variant: AppVariant,
    env_vars: Optional[DockerEnvVars] = None,
    stoken_session: SessionContainer = Depends(verify_session()),
) -> URI:
    logger.debug("Starting variant %s", variant)
    user_org_data: dict = await get_user_and_org_id(stoken_session)

    # Inject env vars to docker container
    if os.environ["FEATURE_FLAG"] == "demo":
        if not os.environ["OPENAI_API_KEY"]:
            raise HTTPException(
                status_code=400,
                detail="Unable to start app container. Please file an issue by clicking on the button below.",
            )
        envvars = {
            "OPENAI_API_KEY": os.environ["OPENAI_API_KEY"],
        }
    else:
        envvars = {} if env_vars is None else env_vars.env_vars

    if variant.organization_id is None:
        organization = await get_user_own_org(user_org_data["uid"])
        variant.organization_id = str(organization.id)

    app_variant_db = await db_manager.fetch_app_variant_by_name_and_appid(
        variant.variant_name, variant.app_id
    )
    url = await app_manager.start_variant(app_variant_db, envvars, **user_org_data)
    return url


@router.get("/list_images/", response_model=List[Image])
async def list_images(
    stoken_session: SessionContainer = Depends(verify_session()),
):
    """Lists the images from our repository

    Raises:
        HTTPException: _description_

    Returns:
        List[AppVariant]
    """
    try:
        list_images = docker_utils.list_images()
        return list_images
    except Exception as e:
        raise HTTPException(status_code=500, detail=str(e))


@router.delete("/remove_variant/")
async def remove_variant(
    variant: Variant,
    stoken_session: SessionContainer = Depends(verify_session()),
):
    """Remove a variant from the server.
    In the case it's the last variant using the image, stop the container and remove the image.

    Arguments:
        app_variant -- AppVariant to remove

    Raises:
        HTTPException: If there is a problem removing the app variant
    """
    try:
        user_org_data: dict = await get_user_and_org_id(stoken_session)

        # Check app access

        access_app = await check_access_to_variant(
            user_org_data, variant_id=variant.variant_id, check_owner=True
        )

        if not access_app:
            error_msg = f"You do not have permission to delete app variant: {variant.variant_id}"
            logger.error(error_msg)
            return JSONResponse(
                {"detail": error_msg},
                status_code=400,
            )
        else:
            await app_manager.remove_app_variant(
                app_variant_id=variant.variant_id, **user_org_data
            )
    except DockerException as e:
        detail = f"Docker error while trying to remove the app variant: {str(e)}"
        raise HTTPException(status_code=500, detail=detail)
    except Exception as e:
        detail = f"Unexpected error while trying to remove the app variant: {str(e)}"
        raise HTTPException(status_code=500, detail=detail)


@router.delete("/remove_app/")
async def remove_app(
    app: App, stoken_session: SessionContainer = Depends(verify_session())
):
    """Remove app, all its variant, containers and images

    Arguments:
        app -- App to remove
    """
    if app.app_id is None:
        raise HTTPException(
            status_code=500,
            detail="App id is required",
        )
    try:
        user_org_data: dict = await get_user_and_org_id(stoken_session)
        access_app = await check_access_to_app(
            user_org_data, app_id=str(app.app_id.id), check_owner=True
        )

        if not access_app:
            error_msg = f"You do not have permission to delete this app"
            logger.error(error_msg)
            return JSONResponse(
                {"detail": error_msg},
                status_code=400,
            )
        else:
            await app_manager.remove_app(app_id=app.app_id, **user_org_data)
    except SQLAlchemyError as e:
        detail = f"Database error while trying to remove the app: {str(e)}"
        raise HTTPException(status_code=500, detail=detail)
    except DockerException as e:
        detail = f"Docker error while trying to remove the app: {str(e)}"
        raise HTTPException(status_code=500, detail=detail)
    except Exception as e:
        detail = f"Unexpected error while trying to remove the app: {str(e)}"
        raise HTTPException(status_code=500, detail=detail)


@router.put("/update_variant_parameters/")
async def update_variant_parameters(
    payload: UpdateVariantParameterPayload,
    stoken_session: SessionContainer = Depends(verify_session()),
):
    """Updates the parameters for an app variant

    Arguments:
        app_variant -- Appvariant to update
    """
    if payload.variant_id is None:
        raise HTTPException(
            status_code=500,
            detail="Variant id is required",
        )
    if payload.parameters is None:
        raise HTTPException(
            status_code=500,
            detail="Parameters are required",
        )
    try:
        user_org_data: dict = await get_user_and_org_id(stoken_session)
        access_variant = await check_access_to_variant(
            user_org_data=user_org_data, variant_id=payload.variant_id
        )

        if not access_variant:
            error_msg = f"You do not have permission to update app variant: {payload.variant_id}"
            logger.error(error_msg)
            return JSONResponse(
                {"detail": error_msg},
                status_code=400,
            )
        else:
            await app_manager.update_variant_parameters(
                app_variant_id=payload.variant_id,
                parameters=payload.parameters,
                **user_org_data,
            )
    except ValueError as e:
        detail = f"Error while trying to update the app variant: {str(e)}"
        raise HTTPException(status_code=500, detail=detail)
    except SQLAlchemyError as e:
        detail = f"Database error while trying to update the app variant: {str(e)}"
        raise HTTPException(status_code=500, detail=detail)
    except Exception as e:
        detail = f"Unexpected error while trying to update the app variant: {str(e)}"
        raise HTTPException(status_code=500, detail=detail)


@router.put("/update_variant_image/")
async def update_variant_image(
    app_variant: AppVariant,
    image: Image,
    stoken_session: SessionContainer = Depends(verify_session()),
):
    """Updates the image used in an app variant

    Arguments:
        app_variant -- the app variant to update
        image -- the image information
    """

    try:
        user_org_data: dict = await get_user_and_org_id(stoken_session)
        if app_variant.organization_id is None:
            app_instance = await get_app_instance(
                app_variant.app_id, app_variant.variant_name
            )
            app_variant.organization_id = str(app_instance.organization_id.id)

        access_app = await check_access_to_app(
            user_org_data, app_id=app_variant.app_id, check_owner=True
        )
        if not access_app:
            error_msg = f"You do not have permission to make an update"
            logger.error(error_msg)
            return JSONResponse(
                {"detail": error_msg},
                status_code=400,
            )
        else:
            await app_manager.update_variant_image(app_variant, image, **user_org_data)
    except ValueError as e:
        detail = f"Error while trying to update the app variant: {str(e)}"
        raise HTTPException(status_code=500, detail=detail)
    except DockerException as e:
        detail = f"Docker error while trying to update the app variant: {str(e)}"
        raise HTTPException(status_code=500, detail=detail)
    except Exception as e:
        detail = f"Unexpected error while trying to update the app variant: {str(e)}"
        raise HTTPException(status_code=500, detail=detail)


@router.post("/add/from_template/")
async def add_app_variant_from_template(
    payload: CreateAppVariant,
    stoken_session: SessionContainer = Depends(verify_session()),
) -> AppVariantOutput:
    """Creates or updates an app variant based on the provided image and starts the variant

    Arguments:
        payload -- a data model that contains the necessary information to create an app variant from an image

    Returns:
        a JSON response with a message and data
    """

    # Get user and org id
    user_org_data: dict = await get_user_and_org_id(stoken_session)

    # Check if the user has reached app limit
    if os.environ["FEATURE_FLAG"] == "demo":
        if await db_manager.count_apps(**user_org_data) > 2:
            raise HTTPException(
                status_code=500,
                detail="Sorry, you can only create two Apps at this time.",
            )

    if payload.organization_id is None:
        organization = await get_user_own_org(user_org_data["uid"])
        organization_id = organization.id
    else:
        organization_id = payload.organization_id

    # Check if the app exists, if not create it
    app_name = payload.app_name.lower()
    app = await db_manager.fetch_app_by_name_and_organization(
        app_name, organization_id, **user_org_data
    )
    if app is None:
        app = await db_manager.create_app(app_name, organization_id, **user_org_data)
        await db_manager.initialize_environments(app_ref=app, **user_org_data)
    # Create an Image instance with the extracted image id, and defined image name
    image_name = f"agentaai/templates:{payload.image_tag}"
    # Save variant based on the image to database
    db_app_variant = await db_manager.add_variant_based_on_image(
        app_id=app,
        variant_name="app",
        docker_id=payload.image_id,
        tags=f"{image_name}",
        base_name="app",
        config_name="default",
        **user_org_data,
    )

    # Inject env vars to docker container
    if os.environ["FEATURE_FLAG"] == "demo":
        # Create testset for apps created
        # await db_manager.add_testset_to_app_variant(db_app_variant, image, **user_org_data) #TODO: To reimplement
        if not os.environ["OPENAI_API_KEY"]:
            raise HTTPException(
                status_code=400,
                detail="Unable to start app container. Please file an issue by clicking on the button below.",
            )
        envvars = {
            "OPENAI_API_KEY": os.environ["OPENAI_API_KEY"],
        }
    else:
        envvars = {} if payload.env_vars is None else payload.env_vars

    await app_manager.start_variant(db_app_variant, envvars, **user_org_data)

    return app_variant_db_to_output(db_app_variant)<|MERGE_RESOLUTION|>--- conflicted
+++ resolved
@@ -120,23 +120,12 @@
 
     try:
         # Retrieve the user and organization ID based on the session token
-<<<<<<< HEAD
-        kwargs = await get_user_and_org_id(stoken_session)
-
-        await check_access_to_app(kwargs, app_id=app_id)
-
-        # Fetch the app variant using the provided app_id and environment
-        app_variant_db = (
-            await new_db_manager.get_app_variant_by_app_name_and_environment(
-                app_id=app_id, environment=environment, **kwargs
-            )
-=======
         user_org_data = await get_user_and_org_id(stoken_session)
         await check_access_to_app(user_org_data, app_id=app_id)
-        # Fetch the app variant using the provided app_name and variant_name
+        
+        # Fetch the app variant using the provided app_id and environment
         app_variant_db = await db_manager.get_app_variant_by_app_name_and_environment(
             app_id=app_id, environment=environment, **user_org_data
->>>>>>> e079e2b2
         )
 
         # Check if the fetched app variant is None and raise exception if it is
