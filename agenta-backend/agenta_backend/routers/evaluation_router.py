--- conflicted
+++ resolved
@@ -1,56 +1,23 @@
 import os
 import secrets
-from typing import List, Dict
+from typing import List
 
 from fastapi.responses import JSONResponse
-<<<<<<< HEAD
 from fastapi.encoders import jsonable_encoder
-from fastapi import HTTPException, APIRouter, Body, Request, status, Response
-=======
-from fastapi import HTTPException, Body, Request, status, Response
+from fastapi import HTTPException, Request, status, Response
+
 from agenta_backend.utils.common import APIRouter
->>>>>>> 2c1c853a
-
-from agenta_backend.services.helpers import format_inputs, format_outputs
 from agenta_backend.models.api.evaluation_model import (
-    AICritiqueCreate,
-    CustomEvaluationNames,
     Evaluation,
     EvaluationScenario,
-    CustomEvaluationOutput,
-    CustomEvaluationDetail,
-    ExecuteCustomEvaluationCode,
     NewEvaluation,
     DeleteEvaluation,
-    EvaluationType,
-    CreateCustomEvaluation,
     EvaluationWebhook,
-    SimpleEvaluationOutput,
-)
-from agenta_backend.services.evaluation_service import (
-    UpdateEvaluationScenarioError,
-    fetch_custom_evaluation_names,
-    fetch_custom_evaluations,
-    fetch_custom_evaluation_detail,
-<<<<<<< HEAD
-    get_evaluation_scenario_score,
-    update_evaluation_scenario_score,
-=======
-    get_evaluation_scenario_score_service,
-    update_evaluation_scenario_service,
-    update_evaluation_scenario_score_service,
-    update_evaluation_service,
->>>>>>> 2c1c853a
-    create_custom_code_evaluation,
-    update_custom_code_evaluation,
-    execute_custom_code_evaluation,
-)
+)
+from agenta_backend.services import db_manager
+from agenta_backend.tasks.evaluations import evaluate
 from agenta_backend.services import evaluation_service
 from agenta_backend.utils.common import check_access_to_app
-from agenta_backend.services import db_manager
-from agenta_backend.models import converters
-from agenta_backend.services import results_service
-from agenta_backend.tasks.evaluations import evaluate
 
 
 if os.environ["FEATURE_FLAG"] in ["cloud", "ee"]:
@@ -60,16 +27,14 @@
 else:
     from agenta_backend.services.selectors import get_user_and_org_id
 
+
+# Initialize api router
 router = APIRouter()
 
 
-<<<<<<< HEAD
-@router.post("/")
-=======
 @router.post(
-    "/", response_model=SimpleEvaluationOutput, operation_id="create_evaluation"
-)
->>>>>>> 2c1c853a
+    "/", response_model=List[Evaluation], operation_id="create_evaluation"
+)
 async def create_evaluation(
     payload: NewEvaluation,
     request: Request,
@@ -127,19 +92,9 @@
         )
 
 
-<<<<<<< HEAD
-@router.get("/{evaluation_id}/status/")
+@router.get("/{evaluation_id}/status/", operation_id="fetch_evaluation_status")
 async def fetch_evaluation_status(evaluation_id: str, request: Request):
     """Fetches the status of the evaluation.
-=======
-@router.put("/{evaluation_id}/", operation_id="update_evaluation")
-async def update_evaluation(
-    request: Request,
-    evaluation_id: str,
-    update_data: EvaluationUpdate = Body(...),
-):
-    """Updates an evaluation's status.
->>>>>>> 2c1c853a
 
     Args:
         evaluation_id (str): the evaluation id
@@ -152,20 +107,15 @@
     try:
         # Get user and organization id
         user_org_data: dict = await get_user_and_org_id(request.state.user_id)
-<<<<<<< HEAD
         evaluation = await evaluation_service.fetch_evaluation(
             evaluation_id, **user_org_data
         )
         return {"status": evaluation.status}
     except Exception as exc:
         raise HTTPException(status_code=500, detail=str(exc))
-=======
-        await update_evaluation_service(evaluation_id, update_data, **user_org_data)
-        return Response(status_code=status.HTTP_204_NO_CONTENT)
->>>>>>> 2c1c853a
-
-
-@router.get("/{evaluation_id}/results/")
+
+
+@router.get("/{evaluation_id}/results/", operation_id="fetch_evaluation_results")
 async def fetch_evaluation_results(evaluation_id: str, request: Request):
     """Fetches the results of the evaluation
 
@@ -217,162 +167,7 @@
     return eval_scenarios
 
 
-@router.post(
-    "/{evaluation_id}/evaluation_scenario/", operation_id="create_evaluation_scenario"
-)
-async def create_evaluation_scenario(
-    evaluation_id: str,
-    evaluation_scenario: EvaluationScenario,
-    request: Request,
-):
-    """Create a new evaluation scenario for a given evaluation ID.
-
-    Raises:
-        HTTPException: If evaluation not found or access denied.
-
-    Returns:
-        None: 204 No Content status code upon success.
-    """
-    user_org_data = await get_user_and_org_id(request.state.user_id)
-    await evaluation_service.create_evaluation_scenario(
-        evaluation_id, evaluation_scenario, **user_org_data
-    )
-    return Response(status_code=status.HTTP_204_NO_CONTENT)
-
-
-<<<<<<< HEAD
-@router.post("/evaluation_scenario/ai_critique/", response_model=str)
-=======
-@router.put(
-    "/{evaluation_id}/evaluation_scenario/{evaluation_scenario_id}/{evaluation_type}/",
-    operation_id="update_evaluation_scenario",
-)
-async def update_evaluation_scenario(
-    evaluation_id: str,
-    evaluation_scenario_id: str,
-    evaluation_type: EvaluationType,
-    evaluation_scenario: EvaluationScenarioUpdate,
-    request: Request,
-):
-    """Updates an evaluation scenario's vote or score based on its type.
-
-    Raises:
-        HTTPException: If update fails or unauthorized.
-
-    Returns:
-        None: 204 No Content status code upon successful update.
-    """
-    user_org_data = await get_user_and_org_id(request.state.user_id)
-    try:
-        await update_evaluation_scenario_service(
-            evaluation_scenario_id,
-            evaluation_scenario,
-            evaluation_type,
-            **user_org_data,
-        )
-        return Response(status_code=status.HTTP_204_NO_CONTENT)
-    except UpdateEvaluationScenarioError as e:
-        raise HTTPException(status_code=500, detail=str(e)) from e
-
-
-@router.post(
-    "/evaluation_scenario/ai_critique/",
-    response_model=str,
-    operation_id="evaluate_ai_critique",
-)
->>>>>>> 2c1c853a
-async def evaluate_ai_critique(
-    payload: AICritiqueCreate,
-    request: Request,
-) -> str:
-    """
-    Evaluate AI critique based on the given payload.
-
-    Args:
-        payload (AICritiqueCreate): The payload containing data for AI critique evaluation.
-        stoken_session (SessionContainer): The session container verified by `verify_session`.
-
-    Returns:
-        str: The output of the AI critique evaluation.
-
-    Raises:
-        HTTPException: If any exception occurs during the evaluation.
-    """
-    try:
-        # Extract data from the payload
-        payload_dict = payload.dict()
-
-        # Run AI critique evaluation
-        output = evaluate_with_ai_critique(
-            llm_app_prompt_template=payload_dict["llm_app_prompt_template"],
-            llm_app_inputs=payload_dict["inputs"],
-            correct_answer=payload_dict["correct_answer"],
-            app_variant_output=payload_dict["outputs"][0]["variant_output"],
-            evaluation_prompt_template=payload_dict["evaluation_prompt_template"],
-            open_ai_key=payload_dict["open_ai_key"],
-        )
-        return output
-
-    except Exception as e:
-        raise HTTPException(400, f"Failed to evaluate AI critique: {str(e)}")
-
-
-<<<<<<< HEAD
 @router.get("/", response_model=List[Evaluation])
-=======
-@router.get(
-    "/evaluation_scenario/{evaluation_scenario_id}/score/",
-    operation_id="get_evaluation_scenario_score",
-)
-async def get_evaluation_scenario_score(
-    evaluation_scenario_id: str,
-    request: Request,
-) -> Dict[str, str]:
-    """
-    Fetch the score of a specific evaluation scenario.
-
-    Args:
-        evaluation_scenario_id: The ID of the evaluation scenario to fetch.
-        stoken_session: Session data, verified by `verify_session`.
-
-    Returns:
-        Dictionary containing the scenario ID and its score.
-    """
-    user_org_data = await get_user_and_org_id(request.state.user_id)
-    return await get_evaluation_scenario_score_service(
-        evaluation_scenario_id, **user_org_data
-    )
-
-
-@router.put(
-    "/evaluation_scenario/{evaluation_scenario_id}/score/",
-    operation_id="update_evaluation_scenario_score",
-)
-async def update_evaluation_scenario_score(
-    evaluation_scenario_id: str,
-    payload: EvaluationScenarioScoreUpdate,
-    request: Request,
-):
-    """Updates the score of an evaluation scenario.
-
-    Raises:
-        HTTPException: Server error if the evaluation update fails.
-
-    Returns:
-        None: 204 No Content status code upon successful update.
-    """
-    user_org_data = await get_user_and_org_id(request.state.user_id)
-    try:
-        await update_evaluation_scenario_score_service(
-            evaluation_scenario_id, payload.score, **user_org_data
-        )
-        return Response(status_code=status.HTTP_204_NO_CONTENT)
-    except Exception as e:
-        raise HTTPException(status_code=500, detail=str(e)) from e
-
-
-@router.get("/", response_model=List[Evaluation], operation_id="fetch_list_evaluations")
->>>>>>> 2c1c853a
 async def fetch_list_evaluations(
     app_id: str,
     request: Request,
@@ -433,243 +228,6 @@
     return Response(status_code=status.HTTP_204_NO_CONTENT)
 
 
-<<<<<<< HEAD
-@router.post("/custom_evaluation/")
-=======
-@router.get("/{evaluation_id}/results/", operation_id="fetch_results")
-async def fetch_results(
-    evaluation_id: str,
-    request: Request,
-):
-    """Fetch all the results for one the comparison table
-
-    Arguments:
-        evaluation_id -- _description_
-
-    Returns:
-        _description_
-    """
-
-    # Get user and organization id
-    user_org_data: dict = await get_user_and_org_id(request.state.user_id)
-    evaluation = await evaluation_service._fetch_evaluation_and_check_access(
-        evaluation_id, **user_org_data
-    )
-    if evaluation.evaluation_type == EvaluationType.human_a_b_testing:
-        results = await results_service.fetch_results_for_evaluation(evaluation)
-        return {"votes_data": results}
-
-    elif evaluation.evaluation_type == EvaluationType.auto_exact_match:
-        results = await results_service.fetch_results_for_evaluation(evaluation)
-        return {"scores_data": results}
-
-    elif evaluation.evaluation_type == EvaluationType.auto_similarity_match:
-        results = await results_service.fetch_results_for_evaluation(evaluation)
-        return {"scores_data": results}
-
-    elif evaluation.evaluation_type == EvaluationType.auto_regex_test:
-        results = await results_service.fetch_results_for_evaluation(evaluation)
-        return {"scores_data": results}
-
-    elif evaluation.evaluation_type == EvaluationType.auto_webhook_test:
-        results = await results_service.fetch_results_for_auto_ai_critique(
-            evaluation_id
-        )
-        return {"results_data": results}
-
-    elif evaluation.evaluation_type == EvaluationType.single_model_test:
-        results = await results_service.fetch_results_for_auto_ai_critique(
-            evaluation_id
-        )
-        return {"results_data": results}
-
-    elif evaluation.evaluation_type == EvaluationType.auto_ai_critique:
-        results = await results_service.fetch_results_for_auto_ai_critique(
-            evaluation_id
-        )
-        return {"results_data": results}
-
-    elif evaluation.evaluation_type == EvaluationType.custom_code_run:
-        results = await results_service.fetch_average_score_for_custom_code_run(
-            evaluation_id
-        )
-        return {"avg_score": results}
-
-
-@router.post("/custom_evaluation/", operation_id="create_custom_evaluation")
->>>>>>> 2c1c853a
-async def create_custom_evaluation(
-    custom_evaluation_payload: CreateCustomEvaluation,
-    request: Request,
-):
-    """Create evaluation with custom python code.
-
-    Args:
-        \n custom_evaluation_payload (CreateCustomEvaluation): the required payload
-    """
-
-    # Get user and organization id
-    user_org_data: dict = await get_user_and_org_id(request.state.user_id)
-
-    # create custom evaluation in database
-    evaluation_id = await create_custom_code_evaluation(
-        custom_evaluation_payload, **user_org_data
-    )
-
-    return JSONResponse(
-        {
-            "status": "success",
-            "message": "Evaluation created successfully.",
-            "evaluation_id": evaluation_id,
-        },
-        status_code=200,
-    )
-
-
-@router.put("/custom_evaluation/{id}", operation_id="update_custom_evaluation")
-async def update_custom_evaluation(
-    id: str,
-    updated_data: CreateCustomEvaluation,
-    request: Request,
-):
-    """Update a custom code evaluation.
-    Args:
-        id (str): the ID of the custom evaluation to update
-        updated_data (CreateCustomEvaluation): the payload with updated data
-        stoken_session (SessionContainer): session container for authentication
-    """
-
-    # Get user and organization id
-    kwargs: dict = await get_user_and_org_id(request.state.user_id)
-
-    # Update the evaluation with the provided data
-    updated_evaluation_id = await update_custom_code_evaluation(
-        id, updated_data, **kwargs
-    )
-
-    return JSONResponse(
-        {
-            "status": "success",
-            "message": "Evaluation edited successfully.",
-            "evaluation_id": updated_evaluation_id,
-        },
-        status_code=200,
-    )
-
-
-@router.get(
-    "/custom_evaluation/list/{app_id}/",
-    response_model=List[CustomEvaluationOutput],
-    operation_id="list_custom_evaluations",
-)
-async def list_custom_evaluations(
-    app_id: str,
-    request: Request,
-):
-    """List the custom code evaluations for a given app.
-
-    Args:
-        app_id (str): the id of the app
-
-    Returns:
-        List[CustomEvaluationOutput]: a list of custom evaluation
-    """
-
-    # Get user and organization id
-    user_org_data: dict = await get_user_and_org_id(request.state.user_id)
-
-    # Fetch custom evaluations from database
-    evaluations = await fetch_custom_evaluations(app_id, **user_org_data)
-    return evaluations
-
-
-@router.get(
-    "/custom_evaluation/{id}/",
-    response_model=CustomEvaluationDetail,
-    operation_id="get_custom_evaluation",
-)
-async def get_custom_evaluation(
-    id: str,
-    request: Request,
-):
-    """Get the custom code evaluation detail.
-
-    Args:
-        id (str): the id of the custom evaluation
-
-    Returns:
-        CustomEvaluationDetail: Detail of the custom evaluation
-    """
-
-    # Get user and organization id
-    user_org_data: dict = await get_user_and_org_id(request.state.user_id)
-
-    # Fetch custom evaluations from database
-    evaluation = await fetch_custom_evaluation_detail(id, **user_org_data)
-    return evaluation
-
-
-@router.get(
-    "/custom_evaluation/{app_name}/names/",
-    response_model=List[CustomEvaluationNames],
-    operation_id="get_custom_evaluation_names",
-)
-async def get_custom_evaluation_names(app_name: str, request: Request):
-    """Get the names of custom evaluation for a given app.
-
-    Args:
-        app_name (str): the name of the app the evaluation belongs to
-
-    Returns:
-        List[CustomEvaluationNames]: the list of name of custom evaluations
-    """
-    # Get user and organization id
-    user_org_data: dict = await get_user_and_org_id(request.state.user_id)
-
-    custom_eval_names = await fetch_custom_evaluation_names(app_name, **user_org_data)
-    return custom_eval_names
-
-
-@router.post(
-    "/custom_evaluation/execute/{evaluation_id}/",
-    operation_id="execute_custom_evaluation",
-)
-async def execute_custom_evaluation(
-    evaluation_id: str,
-    payload: ExecuteCustomEvaluationCode,
-    request: Request,
-):
-    """Execute a custom evaluation code.
-
-    Args:
-        evaluation_id (str): the custom evaluation id
-        payload (ExecuteCustomEvaluationCode): the required payload
-
-    Returns:
-        float: the result of the evaluation custom code
-    """
-
-    # Get user and organization id
-    user_org_data: dict = await get_user_and_org_id(request.state.user_id)
-
-    # Execute custom code evaluation
-    formatted_inputs = format_inputs(payload.inputs)
-    formatted_outputs = format_outputs(payload.outputs)
-    output = list(formatted_outputs.values())[
-        0
-    ]  # for now we expect one output as a string
-    result = await execute_custom_code_evaluation(
-        evaluation_id,
-        payload.app_id,
-        output,
-        payload.correct_answer,
-        payload.variant_id,
-        formatted_inputs,
-        **user_org_data,
-    )
-    return result
-
-
 @router.post(
     "/webhook_example_fake/",
     response_model=EvaluationWebhook,
