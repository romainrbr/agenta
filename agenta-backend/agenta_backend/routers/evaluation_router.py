--- conflicted
+++ resolved
@@ -1,29 +1,21 @@
 import secrets
 import logging
-
 from typing import Any, List
+
 from fastapi.responses import JSONResponse
-<<<<<<< HEAD
-from fastapi import HTTPException, Request, status, Response
-=======
 from fastapi import HTTPException, Request, status, Response, Query
-from beanie import PydanticObjectId as ObjectId
->>>>>>> be925bab
 
 from agenta_backend.models import converters
 from agenta_backend.tasks.evaluations import evaluate
 from agenta_backend.utils.common import APIRouter, isCloudEE
 from agenta_backend.services import evaluation_service, db_manager
-
 from agenta_backend.models.api.evaluation_model import (
     Evaluation,
     EvaluationScenario,
-    LMProvidersEnum,
     NewEvaluation,
     DeleteEvaluation,
     EvaluationWebhook,
 )
-
 from agenta_backend.services.evaluator_manager import (
     check_ai_critique_inputs,
 )
@@ -31,6 +23,9 @@
 if isCloudEE():
     from agenta_backend.commons.models.db_models import Permission
     from agenta_backend.commons.utils.permissions import check_action_access
+
+from beanie import PydanticObjectId as ObjectId
+
 
 router = APIRouter()
 logger = logging.getLogger(__name__)
@@ -60,21 +55,30 @@
     Returns:
         List[str]: A list of evaluation ids.
     """
-    user_org_data: dict = await get_user_and_org_id(request.state.user_id)
-    access_app = await check_access_to_app(
-        user_org_data=user_org_data,
-        app_id=app_id,
-    )
-    if not access_app:
-        raise HTTPException(
-            status_code=403,
-            detail=f"You do not have access to this app: {str(app_id)}",
-        )
-
-    evaluations = await evaluation_service.fetch_evaluations_by_resource(
-        resource_type, resource_ids
-    )
-    return list(map(lambda x: x.id, evaluations))
+    try:
+        if isCloudEE():
+            has_permission = await check_action_access(
+                user_uid=request.state.user_id,
+                object_id=app_id,
+                object_type="app",
+                permission=Permission.VIEW_EVALUATION,
+            )
+            logger.debug(
+                f"User has permission to get single evaluation: {has_permission}"
+            )
+            if not has_permission:
+                error_msg = f"You do not have permission to perform this action. Please contact your organization admin."
+                logger.error(error_msg)
+                return JSONResponse(
+                    {"detail": error_msg},
+                    status_code=403,
+                )
+        evaluations = await evaluation_service.fetch_evaluations_by_resource(
+            resource_type, resource_ids
+        )
+        return list(map(lambda x: x.id, evaluations))
+    except Exception as exc:
+        raise HTTPException(status_code=500, detail=str(exc))
 
 
 @router.post("/", response_model=List[Evaluation], operation_id="create_evaluation")
