--- conflicted
+++ resolved
@@ -29,12 +29,6 @@
     evaluations,
     evaluation_scenarios,
 )
-<<<<<<< HEAD
-from agenta_backend.services.selectors import get_user_and_org_id
-
-from supertokens_python.recipe.session.framework.fastapi import verify_session
-from supertokens_python.recipe.session import SessionContainer
-=======
 from agenta_backend.config import settings
 
 if settings.feature_flag in ["cloud", "ee"]:
@@ -43,7 +37,6 @@
 else:
     from agenta_backend.services.auth_helper import SessionContainer, verify_session
     from agenta_backend.services.selectors import get_user_and_org_id
->>>>>>> 5bc8d720
 
 
 router = APIRouter()
