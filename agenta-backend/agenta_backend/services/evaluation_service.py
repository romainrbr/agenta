from bson import ObjectId
from datetime import datetime
from typing import Dict, List, Any

from fastapi import HTTPException

from agenta_backend.models.api.evaluation_model import (
    CustomEvaluationNames,
    Evaluation,
    EvaluationScenario,
    CustomEvaluationOutput,
    CustomEvaluationDetail,
    EvaluationType,
    NewEvaluation,
    EvaluationScenarioUpdate,
    CreateCustomEvaluation,
    EvaluationUpdate,
)
<<<<<<< HEAD
from agenta_backend.utills.common import engine
from agenta_backend.services.db_manager import query, get_user_object
=======
from agenta_backend.services.security.sandbox import execute_code_safely
from agenta_backend.services.db_manager import engine, query, get_user_object
>>>>>>> e6e78cff
from agenta_backend.models.db_models import (
    AppVariantDB,
    EvaluationDB,
    EvaluationScenarioDB,
    TestSetDB,
    EvaluationTypeSettings,
    EvaluationScenarioInput,
    EvaluationScenarioOutput,
    CustomEvaluationDB,
)

from langchain.chains import LLMChain
from langchain.llms import OpenAI
from langchain.prompts import PromptTemplate


class UpdateEvaluationScenarioError(Exception):
    """Custom exception for update evaluation scenario errors."""

    pass


async def create_new_evaluation(payload: NewEvaluation, **kwargs: dict) -> Dict:
    # Get user object
    user = await get_user_object(kwargs["uid"])

    # Convert payload data to dictionary
    evaluation_dict = payload.dict()
    evaluation_dict["created_at"] = datetime.utcnow()
    evaluation_dict["updated_at"] = datetime.utcnow()

    # Initialize evaluation type settings embedded model
    similarity_threshold = payload.evaluation_type_settings.similarity_threshold
    regex_pattern = payload.evaluation_type_settings.regex_pattern
    regex_should_match = payload.evaluation_type_settings.regex_should_match
    webhook_url = payload.evaluation_type_settings.webhook_url
    evaluation_type_settings = EvaluationTypeSettings(
        similarity_threshold=0.0
        if similarity_threshold is None
        else similarity_threshold,
        regex_pattern="" if regex_pattern is None else regex_pattern,
        regex_should_match=True if regex_should_match is None else regex_should_match,
        webhook_url="" if webhook_url is None else webhook_url,
    )

    # Initialize evaluation instance and save to database
    eval_instance = EvaluationDB(
        status=payload.status,
        evaluation_type=payload.evaluation_type,
        custom_code_evaluation_id=payload.custom_code_evaluation_id,
        evaluation_type_settings=evaluation_type_settings,
        llm_app_prompt_template=payload.llm_app_prompt_template,
        variants=payload.variants,
        app_name=payload.app_name,
        testset=payload.testset,
        user=user,
        created_at=evaluation_dict["created_at"],
        updated_at=evaluation_dict["updated_at"],
    )
    newEvaluation = await engine.save(eval_instance)

    if newEvaluation is None:
        raise HTTPException(
            status_code=500, detail="Failed to create evaluation_scenario"
        )

    # Get testset using the provided _id
    testsetId = eval_instance.testset["_id"]
    testset = await engine.find_one(TestSetDB, TestSetDB.id == ObjectId(testsetId))

    csvdata = testset.csvdata
    for datum in csvdata:
        try:
            inputs = [
                {"input_name": name, "input_value": datum[name]}
                for name in payload.inputs
            ]
        except KeyError:
            await engine.delete(newEvaluation)
            msg = f"""
            Columns in the test set should match the names of the inputs in the variant.
            Inputs names in variant are: {payload.inputs} while
            columns in test set are: {[col for col in datum.keys() if col != 'correct_answer']}
            """
            raise HTTPException(
                status_code=400,
                detail=msg,
            )

        list_of_scenario_input = []
        for scenario_input in inputs:
            eval_scenario_input_instance = EvaluationScenarioInput(
                input_name=scenario_input["input_name"],
                input_value=scenario_input["input_value"],
            )
            list_of_scenario_input.append(eval_scenario_input_instance)

        evaluation_scenario_payload = {
            **{
                "created_at": datetime.utcnow(),
                "updated_at": datetime.utcnow(),
            },
            **extend_with_evaluation(payload.evaluation_type),
            **extend_with_correct_answer(payload.evaluation_type, datum),
        }

        eval_scenario_instance = EvaluationScenarioDB(
            **evaluation_scenario_payload,
            user=user,
            evaluation_id=str(newEvaluation.id),
            inputs=list_of_scenario_input,
            outputs=[],
        )
        await engine.save(eval_scenario_instance)

    evaluation_dict["id"] = str(newEvaluation.id)
    return evaluation_dict


async def create_new_evaluation_scenario(
    evaluation_id: str, payload: EvaluationScenario, **kwargs: dict
) -> Dict:
    # Get user object
    user = await get_user_object(kwargs["uid"])

    list_of_scenario_input = []
    for scenario_input in payload.inputs:
        eval_scenario_input_instance = EvaluationScenarioInput(
            input_name=scenario_input["input_name"],
            input_value=scenario_input["input_value"],
        )
        list_of_scenario_input.append(eval_scenario_input_instance)

    evaluation_scenario_payload = {
        **{
            "created_at": datetime.utcnow(),
            "updated_at": datetime.utcnow(),
        },
        **extend_with_evaluation(payload.evaluation_type),
    }
    eval_scenario_instance = EvaluationScenarioDB(
        **evaluation_scenario_payload,
        evaluation_id=evaluation_id,
        user=user,
        inputs=list_of_scenario_input,
        outputs=[],
    )
    await engine.save(eval_scenario_instance)
    return EvaluationScenario(
        evaluation_id=evaluation_id,
        inputs=eval_scenario_instance.inputs,
        outputs=eval_scenario_instance.outputs,
        vote=eval_scenario_instance.vote,
        score=eval_scenario_instance.score,
        correct_answer=eval_scenario_instance.correct_answer,
        id=str(eval_scenario_instance.id),
    )


async def update_evaluation(
    evaluation_id: str, update_payload: EvaluationUpdate, **kwargs: dict
) -> Evaluation:
    user = await get_user_object(kwargs["uid"])

    # Construct query expression for evaluation
    query_expression = query.eq(EvaluationDB.id, ObjectId(evaluation_id)) & query.eq(
        EvaluationDB.user, user.id
    )
    result = await engine.find_one(EvaluationDB, query_expression)

    if result is not None:
        # Update status and save to database
        updates = {}
        if update_payload.status is not None:
            updates["status"] = update_payload.status
        if update_payload.evaluation_type_settings is not None:
            updates["evaluation_type_settings"] = EvaluationTypeSettings(
                similarity_threshold=result.evaluation_type_settings.similarity_threshold
                if update_payload.evaluation_type_settings.similarity_threshold is None
                else update_payload.evaluation_type_settings.similarity_threshold,
                regex_pattern=result.evaluation_type_settings.regex_pattern
                if update_payload.evaluation_type_settings.regex_pattern is None
                else update_payload.evaluation_type_settings.regex_pattern,
                regex_should_match=result.evaluation_type_settings.regex_should_match
                if update_payload.evaluation_type_settings.regex_should_match is None
                else update_payload.evaluation_type_settings.regex_should_match,
                webhook_url=result.evaluation_type_settings.webhook_url
                if update_payload.evaluation_type_settings.webhook_url is None
                else update_payload.evaluation_type_settings.webhook_url,
            )

        result.update(updates)
        await engine.save(result)

        return Evaluation(
            id=str(result.id),
            status=result.status,
            evaluation_type=result.evaluation_type,
            evaluation_type_settings=result.evaluation_type_settings,
            llm_app_prompt_template=result.llm_app_prompt_template,
            variants=result.variants,
            app_name=result.app_name,
            testset=result.testset,
            created_at=result.created_at,
            updated_at=result.updated_at,
        )
    else:
        raise UpdateEvaluationScenarioError("Failed to update evaluation status")


async def update_evaluation_scenario(
    evaluation_scenario_id: str,
    evaluation_scenario_data: EvaluationScenarioUpdate,
    evaluation_type: EvaluationType,
    **kwargs,
) -> Dict:
    evaluation_scenario_dict = evaluation_scenario_data.dict()
    evaluation_scenario_dict["updated_at"] = datetime.utcnow()

    # Construct new evaluation set and get user object
    new_evaluation_set = {"outputs": evaluation_scenario_dict["outputs"]}
    user = await get_user_object(kwargs["uid"])

    # COnstruct query expression builder for evaluation and evaluation scenario
    query_expression_eval = query.eq(EvaluationDB.user, user.id)
    query_expression_eval_scen = query.eq(
        EvaluationScenarioDB.id, ObjectId(evaluation_scenario_id)
    ) & query.eq(EvaluationScenarioDB.user, user.id)

    if (
        evaluation_type == EvaluationType.auto_exact_match
        or evaluation_type == EvaluationType.auto_similarity_match
        or evaluation_type == EvaluationType.auto_regex_test
        or evaluation_type == EvaluationType.auto_webhook_test
    ):
        new_evaluation_set["score"] = evaluation_scenario_dict["score"]
    elif evaluation_type == EvaluationType.human_a_b_testing:
        new_evaluation_set["vote"] = evaluation_scenario_dict["vote"]
    elif evaluation_type == EvaluationType.custom_code_run:
        new_evaluation_set["correct_answer"] = evaluation_scenario_dict[
            "correct_answer"
        ]
    elif evaluation_type == EvaluationType.auto_ai_critique:
        current_evaluation_scenario = await engine.find_one(
            EvaluationScenarioDB, query_expression_eval_scen
        )
        current_evaluation = await engine.find_one(
            EvaluationDB,
            query_expression_eval
            & query.eq(
                EvaluationDB.id,
                ObjectId(current_evaluation_scenario.evaluation_id),
            ),
        )

        evaluation = evaluate_with_ai_critique(
            llm_app_prompt_template=current_evaluation.llm_app_prompt_template,
            llm_app_inputs=[
                scenario_input.dict()
                for scenario_input in current_evaluation_scenario.inputs
            ],
            correct_answer=current_evaluation_scenario.correct_answer,
            app_variant_output=new_evaluation_set["outputs"][0]["variant_output"],
            evaluation_prompt_template=evaluation_scenario_dict[
                "evaluation_prompt_template"
            ],
            open_ai_key=evaluation_scenario_dict["open_ai_key"],
        )
        new_evaluation_set["evaluation"] = evaluation

    # Get an evaluation scenario with the provided id
    result = await engine.find_one(EvaluationScenarioDB, query_expression_eval_scen)

    # Loop through the evaluation set outputs, create an evaluation scenario
    # output instance and append the instance in the list
    list_of_eval_outputs = []
    for output in new_evaluation_set["outputs"]:
        eval_output = EvaluationScenarioOutput(
            variant_name=output["variant_name"],
            variant_output=output["variant_output"],
        )
        list_of_eval_outputs.append(eval_output.dict())

    # Update evaluation scenario
    new_evaluation_set["outputs"] = list_of_eval_outputs
    result.update(new_evaluation_set)

    # Save update to database
    await engine.save(result)

    if result is not None:
        evaluation_scenario = await engine.find_one(
            EvaluationScenarioDB,
            EvaluationScenarioDB.id == ObjectId(evaluation_scenario_id),
        )

        if evaluation_scenario is not None:
            evaluation_scenario_response = EvaluationScenario(
                evaluation_id=evaluation_scenario.evaluation_id,
                inputs=evaluation_scenario.inputs,
                outputs=evaluation_scenario.outputs,
                vote=evaluation_scenario.vote,
                score=evaluation_scenario.score,
                correct_answer=evaluation_scenario.correct_answer,
                id=str(evaluation_scenario.id),
            )

            # Update evaluation response if type of evaluation is auto ai critique
            if evaluation_type == EvaluationType.auto_ai_critique:
                evaluation_scenario_response.evaluation = evaluation
            return evaluation_scenario_response

    raise UpdateEvaluationScenarioError("Failed to create evaluation_scenario")


async def update_evaluation_scenario_score(
    evaluation_scenario_id: str, score: float, **kwargs: dict
) -> None:
    """Update the score of the provided evaluation scenario.

    Args:
        evaluation_scenario_id (str): the evaluation scenario to update
        score (float): the value to update
    """

    # Get user object
    user = await get_user_object(kwargs["uid"])

    # Build query expression
    query_expression = query.eq(
        EvaluationScenarioDB.id, ObjectId(evaluation_scenario_id)
    ) & query.eq(EvaluationScenarioDB.user, user.id)

    # Find evaluation scenario if it meets with the query expression
    evaluation_scenario = await engine.find_one(EvaluationScenarioDB, query_expression)
    evaluation_scenario.score = score

    # Save the evaluation scenario
    await engine.save(evaluation_scenario)


async def get_evaluation_scenario_score(
    evaluation_scenario_id: str, **kwargs: dict
) -> Dict[str, str]:
    """Get the evaluation scenario score

    Args:
        scenario_id (str): the evaluation scenario score

    Returns:
        Dict[str, str]: scenario id and score
    """

    # Get user object
    user = await get_user_object(kwargs["uid"])

    # Build query expression
    query_expression = query.eq(
        EvaluationScenarioDB.id, ObjectId(evaluation_scenario_id)
    ) & query.eq(EvaluationScenarioDB.user, user.id)

    # Find evaluation scenario if it meets with the query expression
    evaluation_scenario = await engine.find_one(EvaluationScenarioDB, query_expression)
    return {
        "scenario_id": str(evaluation_scenario.id),
        "score": evaluation_scenario.score,
    }


def evaluate_with_ai_critique(
    llm_app_prompt_template: str,
    llm_app_inputs: dict,
    correct_answer: str,
    app_variant_output: str,
    evaluation_prompt_template: str,
    open_ai_key: str,
    temperature: float = 0.9,
) -> str:
    """Evaluate a response using an AI critique based on provided
     - An evaluation prompt,
     - An LLM App prompt,
     - An LLM App output,
     - a correct answer.

    Args:
        llm_app_prompt_template (str): the prompt template of the llm app variant
        llm_app_inputs (dict): parameters
        correct_answer (str): correct answer
        app_variant_output (str): the output of an ll app variant with given parameters
        evaluation_prompt_template (str): evaluation prompt set by an agenta user in the ai evaluation view

    Returns:
        str: returns an evaluation
    """
    llm = OpenAI(openai_api_key=open_ai_key, temperature=temperature)

    input_variables = []

    # List of default variables
    default_vars = [
        "app_variant_output",
        "llm_app_prompt_template",
        "correct_answer",
    ]

    # Check default variables
    for var in default_vars:
        if "{%s}" % var in evaluation_prompt_template:
            input_variables.append(var)

    # Iterate over llm_app_inputs and check if the variable name exists in the evaluation_prompt_template
    for input_item in llm_app_inputs:
        if "{%s}" % input_item["input_name"] in evaluation_prompt_template:
            input_variables.append(input_item["input_name"])

    chain_run_args = {
        "llm_app_prompt_template": llm_app_prompt_template,
        "correct_answer": correct_answer,
        "app_variant_output": app_variant_output,
    }

    for input_item in llm_app_inputs:
        chain_run_args[input_item["input_name"]] = input_item["input_value"]

    prompt = PromptTemplate(
        input_variables=input_variables, template=evaluation_prompt_template
    )
    chain = LLMChain(llm=llm, prompt=prompt)

    output = chain.run(**chain_run_args)
    return output.strip()


def extend_with_evaluation(evaluation_type: EvaluationType):
    evaluation = {}
    if (
        evaluation_type == EvaluationType.auto_exact_match
        or evaluation_type == EvaluationType.auto_similarity_match
        or evaluation_type == EvaluationType.auto_regex_test
        or evaluation_type == EvaluationType.auto_webhook_test
    ):
        evaluation["score"] = ""

    if evaluation_type == EvaluationType.human_a_b_testing:
        evaluation["vote"] = ""

    if evaluation_type == EvaluationType.auto_ai_critique:
        evaluation["evaluation"] = ""
    return evaluation


def extend_with_correct_answer(evaluation_type: EvaluationType, row: dict):
    correct_answer = {}
    if (
        evaluation_type == EvaluationType.auto_exact_match
        or evaluation_type == EvaluationType.auto_similarity_match
        or evaluation_type == EvaluationType.auto_regex_test
        or evaluation_type == EvaluationType.auto_ai_critique
        or evaluation_type == EvaluationType.auto_webhook_test
    ):
        if row["correct_answer"]:
            correct_answer["correct_answer"] = row["correct_answer"]
    return correct_answer


async def create_custom_code_evaluation(
    payload: CreateCustomEvaluation, **kwargs: dict
) -> str:
    """Save the custom evaluation code in the database.

    Args:
        payload (CreateCustomEvaluation): the required payload

    Returns:
        str: the custom evaluation id
    """

    # Get user object
    user = await get_user_object(kwargs["uid"])

    # Initialize custom evaluation instance
    custom_eval = CustomEvaluationDB(**payload.dict(), user=user)

    await engine.save(custom_eval)
    return str(custom_eval.id)


async def execute_custom_code_evaluation(
    evaluation_id: str,
    app_name: str,
    output: str,
    correct_answer: str,
    variant_name: str,
    inputs: Dict[str, Any],
    **kwargs: dict,
):
    """Execute the custom evaluation code.

    Args:
        evaluation_id (str): the custom evaluation id
        app_name (str): the name of the app
        output (str): required by the custom code
        correct_answer (str): required by the custom code
        variant_name (str): required by the custom code
        inputs (Dict[str, Any]): required by the custom code

    Raises:
        HTTPException: Evaluation not found
        HTTPException: App variant not found
        HTTPException: Failed to execute custom code evaluation

    Returns:
        result: The result of the executed custom code
    """

    # Get user object
    user = await get_user_object(kwargs["uid"])

    # Build query expression
    query_expression = query.eq(
        CustomEvaluationDB.id, ObjectId(evaluation_id)
    ) & query.eq(CustomEvaluationDB.user, user.id)

    # Get custom evaluation
    custom_eval = await engine.find_one(CustomEvaluationDB, query_expression)
    if not custom_eval:
        raise HTTPException(status_code=404, detail="Evaluation not found")

    # Build query expression for app variant
    appvar_query_expression = query.eq(AppVariantDB.app_name, app_name) & query.eq(
        AppVariantDB.variant_name, variant_name
    )

    # Get app variant object
    app_variant = await engine.find_one(AppVariantDB, appvar_query_expression)
    if not app_variant:
        raise HTTPException(status_code=404, detail="App variant not found")

    # Execute the Python code with the provided inputs
    try:
        result = execute_code_safely(
            app_variant.parameters,
            inputs,
            output,
            correct_answer,
            custom_eval.python_code,
        )
    except Exception as e:
        raise HTTPException(
            status_code=500,
            detail=f"Failed to execute custom code evaluation: {str(e)}",
        )
    return result


async def fetch_custom_evaluations(
    app_name: str, **kwargs: dict
) -> List[CustomEvaluationOutput]:
    """Fetch a list of custom evaluations from the database.

    Args:
        app_name (str): the name of the app

    Returns:
        List[CustomEvaluationOutput]: ls=ist of custom evaluations
    """

    # Get user object
    user = await get_user_object(kwargs["uid"])

    # Build query expression
    query_expression = query.eq(CustomEvaluationDB.user, user.id) & query.eq(
        CustomEvaluationDB.app_name, app_name
    )

    # Get custom evaluations
    custom_evals = await engine.find(CustomEvaluationDB, query_expression)
    if not custom_evals:
        return []

    # Convert custom evaluations to evaluations
    evaluations = []
    for custom_eval in custom_evals:
        evaluations.append(
            CustomEvaluationOutput(
                id=str(custom_eval.id),
                app_name=custom_eval.app_name,
                evaluation_name=custom_eval.evaluation_name,
                created_at=custom_eval.created_at,
            )
        )
    return evaluations


async def fetch_custom_evaluation_detail(
    id: str, **kwargs: dict
) -> CustomEvaluationDetail:
    """Fetch the detail of custom evaluation from the database.

    Args:
        id (str): the id of the custom evaluation

    Returns:
        CustomEvaluationDetail: Detail of the custom evaluation
    """

    # Get user object
    user = await get_user_object(kwargs["uid"])

    # Build query expression
    query_expression = query.eq(CustomEvaluationDB.user, user.id) & query.eq(
        CustomEvaluationDB.id, ObjectId(id)
    )

    # Get custom evaluation
    custom_eval = await engine.find_one(CustomEvaluationDB, query_expression)
    if not custom_eval:
        raise HTTPException(status_code=404, detail="Custom evaluation not found")

    return CustomEvaluationDetail(
        id=str(custom_eval.id),
        app_name=custom_eval.app_name,
        python_code=custom_eval.python_code,
        evaluation_name=custom_eval.evaluation_name,
        created_at=custom_eval.created_at,
        updated_at=custom_eval.updated_at,
    )


async def fetch_custom_evaluation_names(
    app_name: str, **kwargs: dict
) -> List[CustomEvaluationNames]:
    """Fetch the names of custom evaluation from the database.

    Args:
        id (str): the name of the app the evaluation belongs to

    Returns:
        List[CustomEvaluationNames]: the list of name of custom evaluations
    """

    # Get user object
    user = await get_user_object(kwargs["uid"])

    # Build query expression
    query_expression = query.eq(CustomEvaluationDB.user, user.id) & query.eq(
        CustomEvaluationDB.app_name, app_name
    )

    # Get custom evaluation
    custom_evals = await engine.find(CustomEvaluationDB, query_expression)

    list_of_custom_eval_names = []
    for custom_eval in custom_evals:
        list_of_custom_eval_names.append(
            CustomEvaluationNames(
                id=str(custom_eval.id),
                evaluation_name=custom_eval.evaluation_name,
            )
        )
    return list_of_custom_eval_names<|MERGE_RESOLUTION|>--- conflicted
+++ resolved
@@ -16,13 +16,9 @@
     CreateCustomEvaluation,
     EvaluationUpdate,
 )
-<<<<<<< HEAD
+
 from agenta_backend.utills.common import engine
 from agenta_backend.services.db_manager import query, get_user_object
-=======
-from agenta_backend.services.security.sandbox import execute_code_safely
-from agenta_backend.services.db_manager import engine, query, get_user_object
->>>>>>> e6e78cff
 from agenta_backend.models.db_models import (
     AppVariantDB,
     EvaluationDB,
