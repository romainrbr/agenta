--- conflicted
+++ resolved
@@ -691,15 +691,9 @@
         ImageDB: instance of image object
     """
     parsed_url = urlparse(template_url)
-<<<<<<< HEAD
     
     if not parsed_url.scheme and not parsed_url.netloc:
         raise ValueError(f'Invalid URL: {template_url}')
-=======
-
-    if not parsed_url.scheme or not parsed_url.netloc:
-        raise ValueError(f"Invalid URL: {template_url}")
->>>>>>> 651a0a84
 
     query_expression = (ImageDB.organization == ObjectId(organization_id)) & query.eq(
         ImageDB.template_url, template_url
