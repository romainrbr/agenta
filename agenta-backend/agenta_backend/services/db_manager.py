--- conflicted
+++ resolved
@@ -963,11 +963,7 @@
     environments = await list_environments_by_variant(app_variant_db)
     for environment in environments:
         environment.deployed_app_variant = None
-<<<<<<< HEAD
-        await environment.delete()
-=======
         await environment.save()
->>>>>>> 441f3f52
     # removing the config
     config = app_variant_db.config
     await config.delete()
@@ -1567,113 +1563,6 @@
             setattr(app_variant, key, value)
 
     await app_variant.save()
-<<<<<<< HEAD
-=======
-    return app_variant
-
-
-async def fetch_base_and_check_access(
-    base_id: str, user_org_data: dict, check_owner=False
-):
-    """
-    Fetches a base from the database and checks if the user has access to it.
-
-    Args:
-        base_id (str): The ID of the base to fetch.
-        user_org_data (dict): The user's organization data.
-        check_owner (bool, optional): Whether to check if the user is the owner of the base. Defaults to False.
-
-    Raises:
-        Exception: If no base_id is provided.
-        HTTPException: If the base is not found or the user does not have access to it.
-
-    Returns:
-        VariantBaseDB: The fetched base.
-    """
-    if base_id is None:
-        raise Exception("No base_id provided")
-    base = await VariantBaseDB.find_one(
-        VariantBaseDB.id == ObjectId(base_id), fetch_links=True
-    )
-    if base is None:
-        logger.error("Base not found")
-        raise HTTPException(status_code=404, detail="Base not found")
-    organization_id = base.organization.id
-    access = await check_user_org_access(
-        user_org_data, str(organization_id), check_owner
-    )
-    if not access:
-        error_msg = f"You do not have access to this base: {base_id}"
-        raise HTTPException(status_code=403, detail=error_msg)
-    return base
-
-
-async def fetch_app_and_check_access(
-    app_id: str, user_org_data: dict, check_owner=False
-):
-    """
-    Fetches an app from the database and checks if the user has access to it.
-
-    Args:
-        app_id (str): The ID of the app to fetch.
-        user_org_data (dict): The user's organization data.
-        check_owner (bool, optional): Whether to check if the user is the owner of the app. Defaults to False.
-
-    Returns:
-        dict: The fetched app.
-
-    Raises:
-        HTTPException: If the app is not found or the user does not have access to it.
-    """
-    app = await AppDB.find_one(AppDB.id == ObjectId(app_id), fetch_links=True)
-    if app is None:
-        logger.error("App not found")
-        raise HTTPException
-
-    # Check user's access to the organization linked to the app.
-    organization_id = app.organization.id
-    access = await check_user_org_access(
-        user_org_data, str(organization_id), check_owner
-    )
-    if not access:
-        error_msg = f"You do not have access to this app: {app_id}"
-        raise HTTPException(status_code=403, detail=error_msg)
-    return app
-
-
-async def fetch_app_variant_and_check_access(
-    app_variant_id: str, user_org_data: dict, check_owner=False
-):
-    """
-    Fetches an app variant from the database and checks if the user has access to it.
-
-    Args:
-        app_variant_id (str): The ID of the app variant to fetch.
-        user_org_data (dict): The user's organization data.
-        check_owner (bool, optional): Whether to check if the user is the owner of the app variant. Defaults to False.
-
-    Returns:
-        AppVariantDB: The fetched app variant.
-
-    Raises:
-        HTTPException: If the app variant is not found or the user does not have access to it.
-    """
-    app_variant = await AppVariantDB.find_one(
-        AppVariantDB.id == ObjectId(app_variant_id), fetch_links=True
-    )
-    if app_variant is None:
-        logger.error("App variant not found")
-        raise HTTPException
-
-    # Check user's access to the organization linked to the app.
-    organization_id = app_variant.organization.id
-    access = await check_user_org_access(
-        user_org_data, str(organization_id), check_owner
-    )
-    if not access:
-        error_msg = f"You do not have access to this app variant: {app_variant_id}"
-        raise HTTPException(status_code=403, detail=error_msg)
->>>>>>> 441f3f52
     return app_variant
 
 
