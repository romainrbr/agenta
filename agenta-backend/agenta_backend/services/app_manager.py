"""Main Business logic
"""
import logging
import os
from typing import List, Any, Dict

from agenta_backend.models.api.api_models import (
    URI,
    DockerEnvVars,
    Image,
)
from agenta_backend.models.db_models import (
    AppVariantDB,
    AppEnvironmentDB,
    AppDB,
)
<<<<<<< HEAD
from agenta_backend.services import db_manager, deployment_manager
=======
from agenta_backend.services import db_manager

if os.environ["FEATURE_FLAG"] in ["cloud"]:
    from agenta_backend.ee.services import (
        deployment_manager,
    )  # noqa pylint: disable-all
else:
    from agenta_backend.services import deployment_manager

>>>>>>> a1393c00

logger = logging.getLogger(__name__)
logger.setLevel(logging.DEBUG)


async def start_variant(
    db_app_variant: AppVariantDB,
    env_vars: DockerEnvVars = None,
    **kwargs: dict,
) -> URI:
    """
    Starts a Docker container for a given app variant.

    Fetches the associated image from the database and delegates to a Docker utility function
    to start the container. The URI of the started container is returned.

    Args:
        app_variant (AppVariant): The app variant for which a container is to be started.
        env_vars (DockerEnvVars): (optional) The environment variables to be passed to the container.

    Returns:
        URI: The URI of the started Docker container.

    Raises:
        ValueError: If the app variant does not have a corresponding image in the database.
        RuntimeError: If there is an error starting the Docker container.
    """
    try:
        logger.debug(
            "Starting variant %s with image name %s and tags %s and app_name %s and organization %s",
            db_app_variant.variant_name,
            db_app_variant.image.docker_id,
            db_app_variant.image.tags,
            db_app_variant.app.app_name,
            db_app_variant.organization,
        )
        logger.debug("App name is %s", db_app_variant.app.app_name)
        deployment = await deployment_manager.start_service(
            app_variant_db=db_app_variant, env_vars=env_vars
        )
        await db_manager.update_base(
            db_app_variant.base,
            deployment=deployment.id,
        )
    except Exception as e:
        logger.error(
            f"Error starting Docker container for app variant {db_app_variant.app.app_name}/{db_app_variant.variant_name}: {str(e)}"
        )
        raise Exception(
            f"Failed to start Docker container for app variant {db_app_variant.app.app_name}/{db_app_variant.variant_name} \n {str(e)}"
        )

    return URI(uri=deployment.uri)


async def update_variant_image(
    app_variant_db: AppVariantDB, image: Image, **kwargs: dict
):
    """Updates the image for app variant in the database.

    Arguments:
        app_variant -- the app variant to update
        image -- the image to update
    """

    valid_image = await deployment_manager.validate_image(image)
    if not valid_image:
        raise ValueError("Image could not be found in registery.")
    deployment = await db_manager.get_deployment_by_objectid(
        app_variant_db.base.deployment
    )

    await deployment_manager.stop_service(deployment)
    await db_manager.remove_deployment(deployment)

    await deployment_manager.remove_image(app_variant_db.base.image)
    await db_manager.remove_image(app_variant_db.base.image)
    # Create a new image instance
    db_image = await db_manager.create_image(
        **image.dict(),
        user=app_variant_db.user,
        organization=app_variant_db.organization,
    )
    # Update base with new image
    await db_manager.update_base(app_variant_db.base, image=db_image)
    # Update variant with new image
    app_variant_db = await db_manager.update_app_variant(app_variant_db, image=db_image)
    # Start variant
    await start_variant(app_variant_db, **kwargs)


async def terminate_and_remove_app_variant(
    app_variant_id: str = None, app_variant_db=None, **kwargs: dict
) -> None:
    """
    Removes app variant from the database. If it's the last one using an image, performs additional operations:
    - Deletes the image from the db.
    - Shuts down and deletes the container.
    - Removes the image from the registry.

    Args:
        variant_id (srt): The app variant to remove.

    Raises:
        ValueError: If the app variant is not found in the database.
        Exception: Any other exception raised during the operation.
    """
    assert (
        app_variant_id or app_variant_db
    ), "Either app_variant_id or app_variant_db must be provided"
    assert not (
        app_variant_id and app_variant_db
    ), "Only one of app_variant_id or app_variant_db must be provided"

    logger.debug(f"Removing app variant {app_variant_id}")
    if app_variant_id:
        app_variant_db = await db_manager.fetch_app_variant_by_id(app_variant_id)

    logger.debug(f"Fetched app variant {app_variant_db}")
    app_id = app_variant_db.app.id
    if app_variant_db is None:
        error_msg = f"Failed to delete app variant {app_variant_id}: Not found in DB."
        logger.error(error_msg)
        raise ValueError(error_msg)

    try:
        is_last_variant_for_image = await db_manager.check_is_last_variant_for_image(
            app_variant_db
        )
        if is_last_variant_for_image:
            # remove variant + terminate and rm containers + remove base

            image = app_variant_db.base.image
            logger.debug("is_last_variant_for_image {image}")
            if image:
                logger.debug("_stop_and_delete_app_container")
                deployment = await db_manager.get_deployment_by_objectid(
                    app_variant_db.base.deployment
                )
                await deployment_manager.stop_and_delete_service(deployment)
                await deployment_manager.remove_image(image)
                logger.debug("remove base")
                await db_manager.remove_app_variant_from_db(app_variant_db, **kwargs)
                logger.debug("Remove image object from db")
                await db_manager.remove_image(image, **kwargs)
                await db_manager.remove_deployment(deployment)
                await db_manager.remove_base_from_db(app_variant_db.base, **kwargs)
                logger.debug("remove_app_variant_from_db")

                # Only delete the docker image for users that are running the oss version

            else:
                logger.debug(
                    f"Image associated with app variant {app_variant_db.app.app_name}/{app_variant_db.variant_name} not found. Skipping deletion."
                )
        else:
            # remove variant + config
            logger.debug("remove_app_variant_from_db")
            await db_manager.remove_app_variant_from_db(app_variant_db, **kwargs)
        logger.debug("list_app_variants")
        app_variants = await db_manager.list_app_variants(app_id=app_id, **kwargs)
        logger.debug(f"{app_variants}")
        if len(app_variants) == 0:  # this was the last variant for an app
            logger.debug("remove_app_related_resources")
            await remove_app_related_resources(app_id=app_id, **kwargs)
    except Exception as e:
        logger.error(
            f"An error occurred while deleting app variant {app_variant_db.app.app_name}/{app_variant_db.variant_name}: {str(e)}"
        )
        raise e from None


async def remove_app_related_resources(app_id: str, **kwargs: dict):
    """Removes environments and testsets associated with an app after its deletion.

    When an app or its last variant is deleted, this function ensures that
    all related resources such as environments and testsets are also deleted.

    Args:
        app_name: The name of the app whose associated resources are to be removed.
    """
    try:
        # Delete associated environments
        environments: List[AppEnvironmentDB] = await db_manager.list_environments(
            app_id, **kwargs
        )
        for environment_db in environments:
            await db_manager.remove_environment(environment_db, **kwargs)
            logger.info(f"Successfully deleted environment {environment_db.name}.")
        # Delete associated testsets
        await db_manager.remove_app_testsets(app_id, **kwargs)
        logger.info(f"Successfully deleted test sets associated with app {app_id}.")

        await db_manager.remove_app_by_id(app_id, **kwargs)
        logger.info(f"Successfully remove app object {app_id}.")
    except Exception as e:
        logger.error(
            f"An error occurred while cleaning up resources for app {app_id}: {str(e)}"
        )
        raise e from None


async def remove_app(app_id: str, **kwargs: dict):
    """Removes all app variants from db, if it is the last one using an image, then
    deletes the image from the db, shutdowns the container, deletes it and remove
    the image from the registry

    Arguments:
        app_name -- the app name to remove
    """
    # checks if it is the last app variant using its image
    app = await db_manager.fetch_app_by_id(app_id)
    if app is None:
        error_msg = f"Failed to delete app {app_id}: Not found in DB."
        logger.error(error_msg)
        raise ValueError(error_msg)
    try:
        app_variants = await db_manager.list_app_variants(app_id=app_id, **kwargs)
        for app_variant_db in app_variants:
            await terminate_and_remove_app_variant(
                app_variant_db=app_variant_db, **kwargs
            )
            logger.info(
                f"Successfully deleted app variant {app_variant_db.app.app_name}/{app_variant_db.variant_name}."
            )

        if len(app_variants) == 0:  # Failsafe in case something went wrong before
            logger.debug("remove_app_related_resources")
            await remove_app_related_resources(app_id=app_id, **kwargs)

    except Exception as e:
        logger.error(
            f"An error occurred while deleting app {app_id} and its associated resources: {str(e)}"
        )
        raise e from None


async def update_variant_parameters(
    app_variant_id: str, parameters: Dict[str, Any], **kwargs: dict
):
    """Updates the parameters for app variant in the database.

    Arguments:
        app_variant -- the app variant to update
    """
    assert app_variant_id is not None, "app_variant_id must be provided"
    assert parameters is not None, "parameters must be provided"
    app_variant_db = await db_manager.fetch_app_variant_by_id(app_variant_id)
    if app_variant_db is None:
        error_msg = f"Failed to update app variant {app_variant_id}: Not found in DB."
        logger.error(error_msg)
        raise ValueError(error_msg)
    try:
        await db_manager.update_variant_parameters(
            app_variant_db=app_variant_db, parameters=parameters, **kwargs
        )
    except Exception as e:
        logger.error(
            f"Error updating app variant {app_variant_db.app.app_name}/{app_variant_db.variant_name}"
        )
        raise e from None


async def add_variant_based_on_image(
    app: AppDB,
    variant_name: str,
    docker_id: str,
    tags: str,
    base_name: str = None,
    config_name: str = "default",
    **user_org_data: dict,
) -> AppVariantDB:
    """
    Adds a new variant to the app based on the specified Docker image.

    Args:
        app (AppDB): The app to add the variant to.
        variant_name (str): The name of the new variant.
        docker_id (str): The ID of the Docker image to use for the new variant.
        tags (str): The tags associated with the Docker image.
        base_name (str, optional): The name of the base to use for the new variant. Defaults to None.
        config_name (str, optional): The name of the configuration to use for the new variant. Defaults to "default".
        **user_org_data (dict): Additional user and organization data.

    Returns:
        AppVariantDB: The newly created app variant.

    Raises:
        ValueError: If the app variant or image is None, or if an app variant with the same name already exists.
        HTTPException: If an error occurs while creating the app variant.
    """
    logger.debug("Start: Creating app variant based on image")

    # Validate input parameters
    logger.debug("Step 1: Validating input parameters")
    if (
        app in [None, ""]
        or variant_name in [None, ""]
        or docker_id in [None, ""]
        or tags in [None, ""]
    ):
        raise ValueError("App variant or image is None")

    # Check if app variant already exists
    logger.debug("Step 2: Checking if app variant already exists")
    variants = await db_manager.list_app_variants_for_app_id(
        app_id=str(app.id), **user_org_data
    )
    already_exists = any([av for av in variants if av.variant_name == variant_name])
    if already_exists:
        logger.error("App variant with the same name already exists")
        raise ValueError("App variant with the same name already exists")

    # Retrieve user and image objects
    logger.debug("Step 3: Retrieving user and image objects")
    user_instance = await db_manager.get_user_object(user_org_data["uid"])
    db_image = await db_manager.get_orga_image_instance(
        organization_id=str(app.organization.id), docker_id=docker_id
    )

    # Create new image if not exists
    if db_image is None:
        logger.debug("Step 4: Creating new image")
        db_image = await db_manager.create_image(
            docker_id=docker_id,
            tags=tags,
            user=user_instance,
            organization=app.organization,
        )

    # Create config
    logger.debug("Step 5: Creating config")
    config_db = await db_manager.create_new_config(
        config_name=config_name, parameters={}
    )

    # Create base
    logger.debug("Step 6: Creating base")
    if not base_name:
        base_name = variant_name.split(".")[
            0
        ]  # TODO: Change this in SDK2 to directly use base_name
    db_base = await db_manager.create_new_variant_base(
        app=app,
        organization=app.organization,
        user=user_instance,
        base_name=base_name,  # the first variant always has default base
        image=db_image,
    )

    # Create app variant
    logger.debug("Step 7: Creating app variant")
    db_app_variant = await db_manager.create_new_app_variant(
        app=app,
        variant_name=variant_name,
        image=db_image,
        user=user_instance,
        organization=app.organization,
        parameters={},
        base_name=base_name,
        config_name=config_name,
        base=db_base,
        config=config_db,
    )
    logger.debug("End: Successfully created db_app_variant: %s", db_app_variant)
    return db_app_variant<|MERGE_RESOLUTION|>--- conflicted
+++ resolved
@@ -14,9 +14,6 @@
     AppEnvironmentDB,
     AppDB,
 )
-<<<<<<< HEAD
-from agenta_backend.services import db_manager, deployment_manager
-=======
 from agenta_backend.services import db_manager
 
 if os.environ["FEATURE_FLAG"] in ["cloud"]:
@@ -26,7 +23,6 @@
 else:
     from agenta_backend.services import deployment_manager
 
->>>>>>> a1393c00
 
 logger = logging.getLogger(__name__)
 logger.setLevel(logging.DEBUG)
