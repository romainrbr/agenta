--- conflicted
+++ resolved
@@ -131,11 +131,7 @@
                 base_name=base_name,
                 tar_file=tar_file,
             )
-<<<<<<< HEAD
-            image = Image.parse_obj(built_image)
-=======
             image = Image(**built_image.dict())
->>>>>>> 2c1c853a
         if tar_path.exists():
             tar_path.unlink()
 
