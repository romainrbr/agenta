import os
from pathlib import Path
<<<<<<< HEAD
from typing import List, Dict, Any
=======
from typing import List, Optional, Dict
>>>>>>> e17a5246

import requests
<<<<<<< HEAD
from agenta.client.api_models import AppVariant, Image, VariantConfigPayload
from docker.models.images import Image as DockerImage
=======
from agenta.client.api_models import AppVariant, Image
>>>>>>> e17a5246
from requests.exceptions import RequestException

BACKEND_URL_SUFFIX = os.environ["BACKEND_URL_SUFFIX"]


class APIRequestError(Exception):
    """Exception to be raised when an API request fails."""


<<<<<<< HEAD
def add_variant_to_server(
    app_name: str,
    variant_name: str,
    base_name: str,
    config_name: str,
    image: Image,
    host: str,
):
    """Adds a variant to the server.
=======
def get_app_by_name(app_name: str, host: str, api_key: str = None) -> str:
    """Get app by its name on the server.
>>>>>>> e17a5246

    Args:
        app_name (str): Name of the app
        host (str): Hostname of the server
        api_key (str): The API key to use for the request.
    """
<<<<<<< HEAD
    app_variant: AppVariant = AppVariant(
        app_name=app_name,
        variant_name=variant_name,
        base_name=base_name,
        config_name=config_name,
    )
    response = requests.post(
        f"{host}/{BACKEND_URL_SUFFIX}/app_variant/add/from_image/",
        json={"app_variant": app_variant.dict(), "image": image.dict()},
=======

    response = requests.get(
        f"{host}/{BACKEND_URL_SUFFIX}/apps/?app_name={app_name}/",
        headers={"Authorization": api_key} if api_key is not None else None,
>>>>>>> e17a5246
        timeout=600,
    )
    if response.status_code != 200:
        error_message = response.json()
        raise APIRequestError(
            f"Request to get app failed with status code {response.status_code} and error message: {error_message}."
        )
    return response.json()["app_id"]


<<<<<<< HEAD
def start_variant(
    app_name: str, variant_name: str, base_name: str, config_name: str, host: str
) -> str:
    """Starts a container with the variant an expose its endpoint
=======
def create_new_app(app_name: str, host: str, api_key: str = None) -> str:
    """Creates new app on the server.
>>>>>>> e17a5246

    Args:
        app_name (str): Name of the app
        host (str): Hostname of the server
        api_key (str): The API key to use for the request.
    """
<<<<<<< HEAD
    app_variant: AppVariant = AppVariant(
        app_name=app_name,
        variant_name=variant_name,
        base_name=base_name,
        config_name=config_name,
    )
    response = requests.post(
        f"{host}/{BACKEND_URL_SUFFIX}/app_variant/start/",
        json={"app_variant": app_variant.dict()},
=======

    response = requests.post(
        f"{host}/{BACKEND_URL_SUFFIX}/apps/",
        json={"app_name": app_name},
        headers={"Authorization": api_key} if api_key is not None else None,
>>>>>>> e17a5246
        timeout=600,
    )
    if response.status_code != 200:
        error_message = response.json()
        raise APIRequestError(
            f"Request to create new app failed with status code {response.status_code} and error message: {error_message}."
        )
    return response.json()["app_id"]


def add_variant_to_server(
    app_id: str, base_name: str, image: Image, host: str, api_key: str = None
) -> Dict:
    """
    Adds a variant to the server.

    Args:
        app_id (str): The ID of the app to add the variant to.
        variant_name (str): The name of the variant to add.
        image (Image): The image to use for the variant.
        host (str): The host URL of the server.
        api_key (str): The API key to use for the request.

    Returns:
        dict: The JSON response from the server.
    Raises:
        APIRequestError: If the request to the server fails.
    """
    variant_name = f"{base_name.lower()}.default"
    payload = {
        "variant_name": variant_name,
        "base_name": base_name.lower(),
        "config_name": "default",
        "docker_id": image.docker_id,
        "tags": image.tags,
    }
    response = requests.post(
        f"{host}/{BACKEND_URL_SUFFIX}/apps/{app_id}/variant/from-image/",
        json=payload,
        headers={"Authorization": api_key} if api_key is not None else None,
        timeout=600,
    )
    if response.status_code != 200:
        error_message = response.json()
        raise APIRequestError(
            f"Request to app_variant endpoint failed with status code {response.status_code} and error message: {error_message}."
        )
    return response.json()


def start_variant(
    variant_id: str,
    host: str,
    env_vars: Optional[Dict[str, str]] = None,
    api_key: str = None,
) -> str:
    """
    Starts or stops a container with the given variant and exposes its endpoint.

    Args:
        variant_id (str): The ID of the variant.
        host (str): The host URL.
        env_vars (Optional[Dict[str, str]]): Optional environment variables to inject into the container.
        api_key (str): The API key to use for the request.

    Returns:
        str: The endpoint of the container.

    Raises:
        APIRequestError: If the API request fails.
    """
    payload = {}
    payload["action"] = {"action": "START"}
    if env_vars:
        payload["env_vars"] = {"env_vars": env_vars}

    try:
        response = requests.put(
            f"{host}/{BACKEND_URL_SUFFIX}/variants/{variant_id}/",
            json=payload,
            headers={"Authorization": api_key} if api_key is not None else None,
            timeout=600,
        )
        if response.status_code == 404:
            raise APIRequestError(
                f"404: Variant with ID {variant_id} does not exist on the server."
            )
        elif response.status_code != 200:
            error_message = response.text
            raise APIRequestError(
                f"Request to start variant endpoint failed with status code {response.status_code} and error message: {error_message}."
            )
        return response.json().get("uri", "")

    except RequestException as e:
        raise APIRequestError(f"An error occurred while making the request: {e}")


def list_variants(app_id: str, host: str, api_key: str = None) -> List[AppVariant]:
    """
    Returns a list of AppVariant objects for a given app_id and host.

    Args:
        app_id (str): The ID of the app to retrieve variants for.
        host (str): The URL of the host to make the request to.
        api_key (str): The API key to use for the request.

    Returns:
        List[AppVariant]: A list of AppVariant objects for the given app_id and host.
    """
    response = requests.get(
        f"{host}/{BACKEND_URL_SUFFIX}/apps/{app_id}/variants/",
        headers={"Authorization": api_key} if api_key is not None else None,
        timeout=600,
    )

    # Check for successful request
    if response.status_code != 200:
        error_message = response.json()
        raise APIRequestError(
            f"Request to apps endpoint failed with status code {response.status_code} and error message: {error_message}."
        )
    app_variants = response.json()
    return [AppVariant(**variant) for variant in app_variants]


def remove_variant(variant_id: str, host: str, api_key: str = None):
    """
    Sends a DELETE request to the Agenta backend to remove a variant with the given ID.

    Args:
        variant_id (str): The ID of the variant to be removed.
        host (str): The URL of the Agenta backend.
        api_key (str): The API key to use for the request.

    Raises:
        APIRequestError: If the request to the remove_variant endpoint fails.

    Returns:
        None
    """
    response = requests.delete(
        f"{host}/{BACKEND_URL_SUFFIX}/variants/{variant_id}",
        headers={
            "Content-Type": "application/json",
            "Authorization": api_key if api_key is not None else None,
        },
        timeout=600,
    )

    # Check for successful request
    if response.status_code != 200:
        error_message = response.json()
        raise APIRequestError(
            f"Request to remove_variant endpoint failed with status code {response.status_code} and error message: {error_message}"
        )


<<<<<<< HEAD
def update_variant_image(
    app_name: str,
    variant_name: str,
    base_name: str,
    config_name: str,
    image: Image,
    host: str,
):
    """Adds a variant to the server.
=======
def update_variant_image(variant_id: str, image: Image, host: str, api_key: str = None):
    """
    Update the image of a variant with the given ID.

    Args:
        variant_id (str): The ID of the variant to update.
        image (Image): The new image to set for the variant.
        host (str): The URL of the host to send the request to.
        api_key (str): The API key to use for the request.
>>>>>>> e17a5246

    Raises:
        APIRequestError: If the request to update the variant fails.

    Returns:
        None
    """
<<<<<<< HEAD
    app_variant: AppVariant = AppVariant(
        app_name=app_name,
        variant_name=variant_name,
        base_name=base_name,
        config_name=config_name,
    )
=======
>>>>>>> e17a5246
    response = requests.put(
        f"{host}/{BACKEND_URL_SUFFIX}/variants/{variant_id}/image/",
        json=image.dict(),
        headers={"Authorization": api_key} if api_key is not None else None,
        timeout=600,
    )
    if response.status_code != 200:
        error_message = response.json()
        raise APIRequestError(
            f"Request to update app_variant failed with status code {response.status_code} and error message: {error_message}."
        )


<<<<<<< HEAD
def send_docker_tar(app_name: str, base_name: str, tar_path: Path, host: str) -> Image:
    with tar_path.open("rb") as tar_file:
        response = requests.post(
            f"{host}/{BACKEND_URL_SUFFIX}/containers/build_image/?app_name={app_name}&base_name={base_name}",
=======
def send_docker_tar(
    app_id: str, base_name: str, tar_path: Path, host: str, api_key: str = None
) -> Image:
    """
    Sends a Docker tar file to the specified host to build an image for the given app ID and variant name.

    Args:
        app_id (str): The ID of the app.
        base_name (str): The name of the codebase.
        tar_path (Path): The path to the Docker tar file.
        host (str): The URL of the host to send the request to.
        api_key (str): The API key to use for the request.

    Returns:
        Image: The built Docker image.

    Raises:
        Exception: If the response status code is 500, indicating that serving the variant failed.
    """
    with tar_path.open("rb") as tar_file:
        response = requests.post(
            f"{host}/{BACKEND_URL_SUFFIX}/containers/build_image/?app_id={app_id}&base_name={base_name}",
>>>>>>> e17a5246
            files={
                "tar_file": tar_file,
            },
            headers={"Authorization": api_key} if api_key is not None else None,
            timeout=1200,
        )

    if response.status_code == 500:
        response_error = response.json()
        error_msg = "Serving the variant failed.\n"
        error_msg += f"Log: {response_error}\n"
        error_msg += "Here's how you may be able to solve the issue:\n"
        error_msg += "- First, make sure that the requirements.txt file has all the dependencies that you need.\n"
        error_msg += "- Second, check the Docker logs for the backend image to see the error when running the Docker container."
        raise Exception(error_msg)

    response.raise_for_status()
    image = Image.parse_obj(response.json())
    return image


<<<<<<< HEAD
def save_variant_config(
    app_name: str,
    base_name: str,
    config_name: str,
    parameters: Dict[str, Any],
    overwrite: bool,
    host: str,
) -> None:
    """
    Save or update a variant configuration to the server.

    Args:
        variant_config (VariantConfigPayload): Pydantic model containing the variant configuration.
        host (str): The server host URL.
        session_token (str): The session token.

    Raises:
        APIRequestError: If the API request fails.
    """
    if host is None:
        raise ValueError("The 'host' is not specified in save_variant_config")

    headers = {
        "Content-Type": "application/json",
    }
    variant_config = VariantConfigPayload(
        app_name=app_name,
        base_name=base_name,
        config_name=config_name,
        parameters=parameters,
        overwrite=overwrite,
    )
    try:
        response = requests.post(
            f"{host}/{BACKEND_URL_SUFFIX}/app_variant/config/",
            json=variant_config.dict(),
            headers=headers,
            timeout=600,
        )
        request = f"POST {host}/{BACKEND_URL_SUFFIX}/app_variant/config/ {variant_config.dict()}"

        # Check for successful request
        if response.status_code != 200:
            error_message = response.json().get("detail", "Unknown error")
            raise APIRequestError(
                f"Request {request} to save_variant_config endpoint failed with status code {response.status_code}. Error message: {error_message}"
            )
    except RequestException as e:
        raise APIRequestError(f"Request failed: {str(e)}")


def fetch_variant_config(
    app_name: str,
    base_name: str,
    host: str,
    config_name: str = None,
    environment_name: str = None,
) -> Dict[str, Any]:
    """
    Fetch a variant configuration from the server.

    Args:
        app_name (str): Name of the app.
        variant_name (str): Name of the variant.
        base_name (str): Base name for the configuration.
        config_name (str): Configuration name.
        session_token (str): The session token.
        host (str): The server host URL.

    Raises:
        APIRequestError: If the API request fails.

    Returns:
        dict: The requested variant configuration.
    """

    if host is None:
        raise ValueError("The 'host' is not specified in fetch_variant_config")

    headers = {
        "Content-Type": "application/json",
    }

    try:
        response = requests.get(
            f"{host}/{BACKEND_URL_SUFFIX}/app_variant/config/",
            params={
                "app_name": app_name,
                "base_name": base_name,
                "config_name": config_name,
                "environment_name": environment_name,
            },
            headers=headers,
            timeout=600,
        )

        request = f"GET {host}/{BACKEND_URL_SUFFIX}/app_variant/config/ {app_name} {base_name} {config_name} {environment_name}"

        # Check for successful request
        if response.status_code != 200:
            error_message = response.json().get("detail", "Unknown error")
            raise APIRequestError(
                f"Request {request} to fetch_variant_config endpoint failed with status code {response.status_code}. Error message: {error_message}"
            )

        return response.json()

    except RequestException as e:
        raise APIRequestError(f"Request failed: {str(e)}")
=======
def validate_api_key(api_key: str, host: str) -> bool:
    """
    Validates an API key with the Agenta backend.

    Args:
        api_key (str): The API key to validate.
        host (str): The URL of the Agenta backend.

    Returns:
        bool: Whether the API key is valid or not.
    """
    try:
        headers = {"Authorization": api_key}

        prefix = api_key.split(".")[0]

        response = requests.get(
            f"{host}/{BACKEND_URL_SUFFIX}/keys/{prefix}/validate/",
            headers=headers,
            timeout=600,
        )
        if response.status_code != 200:
            error_message = response.json()
            raise APIRequestError(
                f"Request to validate api key failed with status code {response.status_code} and error message: {error_message}."
            )
        return True
    except RequestException as e:
        raise APIRequestError(f"An error occurred while making the request: {e}")
>>>>>>> e17a5246
<|MERGE_RESOLUTION|>--- conflicted
+++ resolved
@@ -1,18 +1,10 @@
 import os
 from pathlib import Path
-<<<<<<< HEAD
-from typing import List, Dict, Any
-=======
-from typing import List, Optional, Dict
->>>>>>> e17a5246
+from typing import List, Optional, Dict, Any
 
 import requests
-<<<<<<< HEAD
 from agenta.client.api_models import AppVariant, Image, VariantConfigPayload
 from docker.models.images import Image as DockerImage
-=======
-from agenta.client.api_models import AppVariant, Image
->>>>>>> e17a5246
 from requests.exceptions import RequestException
 
 BACKEND_URL_SUFFIX = os.environ["BACKEND_URL_SUFFIX"]
@@ -22,42 +14,18 @@
     """Exception to be raised when an API request fails."""
 
 
-<<<<<<< HEAD
-def add_variant_to_server(
-    app_name: str,
-    variant_name: str,
-    base_name: str,
-    config_name: str,
-    image: Image,
-    host: str,
-):
-    """Adds a variant to the server.
-=======
 def get_app_by_name(app_name: str, host: str, api_key: str = None) -> str:
     """Get app by its name on the server.
->>>>>>> e17a5246
 
     Args:
         app_name (str): Name of the app
         host (str): Hostname of the server
         api_key (str): The API key to use for the request.
     """
-<<<<<<< HEAD
-    app_variant: AppVariant = AppVariant(
-        app_name=app_name,
-        variant_name=variant_name,
-        base_name=base_name,
-        config_name=config_name,
-    )
-    response = requests.post(
-        f"{host}/{BACKEND_URL_SUFFIX}/app_variant/add/from_image/",
-        json={"app_variant": app_variant.dict(), "image": image.dict()},
-=======
 
     response = requests.get(
         f"{host}/{BACKEND_URL_SUFFIX}/apps/?app_name={app_name}/",
         headers={"Authorization": api_key} if api_key is not None else None,
->>>>>>> e17a5246
         timeout=600,
     )
     if response.status_code != 200:
@@ -68,38 +36,19 @@
     return response.json()["app_id"]
 
 
-<<<<<<< HEAD
-def start_variant(
-    app_name: str, variant_name: str, base_name: str, config_name: str, host: str
-) -> str:
-    """Starts a container with the variant an expose its endpoint
-=======
 def create_new_app(app_name: str, host: str, api_key: str = None) -> str:
     """Creates new app on the server.
->>>>>>> e17a5246
 
     Args:
         app_name (str): Name of the app
         host (str): Hostname of the server
         api_key (str): The API key to use for the request.
     """
-<<<<<<< HEAD
-    app_variant: AppVariant = AppVariant(
-        app_name=app_name,
-        variant_name=variant_name,
-        base_name=base_name,
-        config_name=config_name,
-    )
-    response = requests.post(
-        f"{host}/{BACKEND_URL_SUFFIX}/app_variant/start/",
-        json={"app_variant": app_variant.dict()},
-=======
 
     response = requests.post(
         f"{host}/{BACKEND_URL_SUFFIX}/apps/",
         json={"app_name": app_name},
         headers={"Authorization": api_key} if api_key is not None else None,
->>>>>>> e17a5246
         timeout=600,
     )
     if response.status_code != 200:
@@ -258,17 +207,6 @@
         )
 
 
-<<<<<<< HEAD
-def update_variant_image(
-    app_name: str,
-    variant_name: str,
-    base_name: str,
-    config_name: str,
-    image: Image,
-    host: str,
-):
-    """Adds a variant to the server.
-=======
 def update_variant_image(variant_id: str, image: Image, host: str, api_key: str = None):
     """
     Update the image of a variant with the given ID.
@@ -278,7 +216,6 @@
         image (Image): The new image to set for the variant.
         host (str): The URL of the host to send the request to.
         api_key (str): The API key to use for the request.
->>>>>>> e17a5246
 
     Raises:
         APIRequestError: If the request to update the variant fails.
@@ -286,15 +223,6 @@
     Returns:
         None
     """
-<<<<<<< HEAD
-    app_variant: AppVariant = AppVariant(
-        app_name=app_name,
-        variant_name=variant_name,
-        base_name=base_name,
-        config_name=config_name,
-    )
-=======
->>>>>>> e17a5246
     response = requests.put(
         f"{host}/{BACKEND_URL_SUFFIX}/variants/{variant_id}/image/",
         json=image.dict(),
@@ -308,12 +236,6 @@
         )
 
 
-<<<<<<< HEAD
-def send_docker_tar(app_name: str, base_name: str, tar_path: Path, host: str) -> Image:
-    with tar_path.open("rb") as tar_file:
-        response = requests.post(
-            f"{host}/{BACKEND_URL_SUFFIX}/containers/build_image/?app_name={app_name}&base_name={base_name}",
-=======
 def send_docker_tar(
     app_id: str, base_name: str, tar_path: Path, host: str, api_key: str = None
 ) -> Image:
@@ -336,7 +258,6 @@
     with tar_path.open("rb") as tar_file:
         response = requests.post(
             f"{host}/{BACKEND_URL_SUFFIX}/containers/build_image/?app_id={app_id}&base_name={base_name}",
->>>>>>> e17a5246
             files={
                 "tar_file": tar_file,
             },
@@ -358,117 +279,116 @@
     return image
 
 
-<<<<<<< HEAD
-def save_variant_config(
-    app_name: str,
-    base_name: str,
-    config_name: str,
-    parameters: Dict[str, Any],
-    overwrite: bool,
-    host: str,
-) -> None:
-    """
-    Save or update a variant configuration to the server.
-
-    Args:
-        variant_config (VariantConfigPayload): Pydantic model containing the variant configuration.
-        host (str): The server host URL.
-        session_token (str): The session token.
-
-    Raises:
-        APIRequestError: If the API request fails.
-    """
-    if host is None:
-        raise ValueError("The 'host' is not specified in save_variant_config")
-
-    headers = {
-        "Content-Type": "application/json",
-    }
-    variant_config = VariantConfigPayload(
-        app_name=app_name,
-        base_name=base_name,
-        config_name=config_name,
-        parameters=parameters,
-        overwrite=overwrite,
-    )
-    try:
-        response = requests.post(
-            f"{host}/{BACKEND_URL_SUFFIX}/app_variant/config/",
-            json=variant_config.dict(),
-            headers=headers,
-            timeout=600,
-        )
-        request = f"POST {host}/{BACKEND_URL_SUFFIX}/app_variant/config/ {variant_config.dict()}"
-
-        # Check for successful request
-        if response.status_code != 200:
-            error_message = response.json().get("detail", "Unknown error")
-            raise APIRequestError(
-                f"Request {request} to save_variant_config endpoint failed with status code {response.status_code}. Error message: {error_message}"
-            )
-    except RequestException as e:
-        raise APIRequestError(f"Request failed: {str(e)}")
-
-
-def fetch_variant_config(
-    app_name: str,
-    base_name: str,
-    host: str,
-    config_name: str = None,
-    environment_name: str = None,
-) -> Dict[str, Any]:
-    """
-    Fetch a variant configuration from the server.
-
-    Args:
-        app_name (str): Name of the app.
-        variant_name (str): Name of the variant.
-        base_name (str): Base name for the configuration.
-        config_name (str): Configuration name.
-        session_token (str): The session token.
-        host (str): The server host URL.
-
-    Raises:
-        APIRequestError: If the API request fails.
-
-    Returns:
-        dict: The requested variant configuration.
-    """
-
-    if host is None:
-        raise ValueError("The 'host' is not specified in fetch_variant_config")
-
-    headers = {
-        "Content-Type": "application/json",
-    }
-
-    try:
-        response = requests.get(
-            f"{host}/{BACKEND_URL_SUFFIX}/app_variant/config/",
-            params={
-                "app_name": app_name,
-                "base_name": base_name,
-                "config_name": config_name,
-                "environment_name": environment_name,
-            },
-            headers=headers,
-            timeout=600,
-        )
-
-        request = f"GET {host}/{BACKEND_URL_SUFFIX}/app_variant/config/ {app_name} {base_name} {config_name} {environment_name}"
-
-        # Check for successful request
-        if response.status_code != 200:
-            error_message = response.json().get("detail", "Unknown error")
-            raise APIRequestError(
-                f"Request {request} to fetch_variant_config endpoint failed with status code {response.status_code}. Error message: {error_message}"
-            )
-
-        return response.json()
-
-    except RequestException as e:
-        raise APIRequestError(f"Request failed: {str(e)}")
-=======
+# def save_variant_config(
+#     app_name: str,
+#     base_name: str,
+#     config_name: str,
+#     parameters: Dict[str, Any],
+#     overwrite: bool,
+#     host: str,
+# ) -> None:
+#     """
+#     Save or update a variant configuration to the server.
+
+#     Args:
+#         variant_config (VariantConfigPayload): Pydantic model containing the variant configuration.
+#         host (str): The server host URL.
+#         session_token (str): The session token.
+
+#     Raises:
+#         APIRequestError: If the API request fails.
+#     """
+#     if host is None:
+#         raise ValueError("The 'host' is not specified in save_variant_config")
+
+#     headers = {
+#         "Content-Type": "application/json",
+#     }
+#     variant_config = VariantConfigPayload(
+#         app_name=app_name,
+#         base_name=base_name,
+#         config_name=config_name,
+#         parameters=parameters,
+#         overwrite=overwrite,
+#     )
+#     try:
+#         response = requests.post(
+#             f"{host}/{BACKEND_URL_SUFFIX}/app_variant/config/",
+#             json=variant_config.dict(),
+#             headers=headers,
+#             timeout=600,
+#         )
+#         request = f"POST {host}/{BACKEND_URL_SUFFIX}/app_variant/config/ {variant_config.dict()}"
+
+#         # Check for successful request
+#         if response.status_code != 200:
+#             error_message = response.json().get("detail", "Unknown error")
+#             raise APIRequestError(
+#                 f"Request {request} to save_variant_config endpoint failed with status code {response.status_code}. Error message: {error_message}"
+#             )
+#     except RequestException as e:
+#         raise APIRequestError(f"Request failed: {str(e)}")
+
+
+# def fetch_variant_config(
+#     app_name: str,
+#     base_name: str,
+#     host: str,
+#     config_name: str = None,
+#     environment_name: str = None,
+# ) -> Dict[str, Any]:
+#     """
+#     Fetch a variant configuration from the server.
+
+#     Args:
+#         app_name (str): Name of the app.
+#         variant_name (str): Name of the variant.
+#         base_name (str): Base name for the configuration.
+#         config_name (str): Configuration name.
+#         session_token (str): The session token.
+#         host (str): The server host URL.
+
+#     Raises:
+#         APIRequestError: If the API request fails.
+
+#     Returns:
+#         dict: The requested variant configuration.
+#     """
+
+#     if host is None:
+#         raise ValueError("The 'host' is not specified in fetch_variant_config")
+
+#     headers = {
+#         "Content-Type": "application/json",
+#     }
+
+#     try:
+#         response = requests.get(
+#             f"{host}/{BACKEND_URL_SUFFIX}/app_variant/config/",
+#             params={
+#                 "app_name": app_name,
+#                 "base_name": base_name,
+#                 "config_name": config_name,
+#                 "environment_name": environment_name,
+#             },
+#             headers=headers,
+#             timeout=600,
+#         )
+
+#         request = f"GET {host}/{BACKEND_URL_SUFFIX}/app_variant/config/ {app_name} {base_name} {config_name} {environment_name}"
+
+#         # Check for successful request
+#         if response.status_code != 200:
+#             error_message = response.json().get("detail", "Unknown error")
+#             raise APIRequestError(
+#                 f"Request {request} to fetch_variant_config endpoint failed with status code {response.status_code}. Error message: {error_message}"
+#             )
+
+#         return response.json()
+
+
+#     except RequestException as e:
+#         raise APIRequestError(f"Request failed: {str(e)}")
 def validate_api_key(api_key: str, host: str) -> bool:
     """
     Validates an API key with the Agenta backend.
@@ -497,5 +417,4 @@
             )
         return True
     except RequestException as e:
-        raise APIRequestError(f"An error occurred while making the request: {e}")
->>>>>>> e17a5246
+        raise APIRequestError(f"An error occurred while making the request: {e}")