--- conflicted
+++ resolved
@@ -51,23 +51,6 @@
         })
     }
 
-<<<<<<< HEAD
-    const handleRun = async () => {
-        setResults("Loading..")
-        try {
-            const result = await callVariant(testData, inputParams, optParams, URIPath)
-            setResults(result)
-        } catch (e) {
-            setResults(
-                "The code has resulted in the following error: \n\n --------------------- \n" +
-                    e +
-                    "\n---------------------\n\nPlease update your code, and re-serve it using cli and try again.\n\nFor more information please read https://docs.agenta.ai/howto/how-to-debug\n\nIf you believe this is a bug, please create a new issue here: https://github.com/Agenta-AI/agenta/issues/new?title=Issue%20in%20playground",
-            )
-        }
-    }
-
-=======
->>>>>>> 337c6a12
     return (
         <>
             {/* </Card> */}
@@ -77,10 +60,7 @@
                     marginTop: 16,
                     border: "1px solid #ccc",
                     marginRight: "24px",
-<<<<<<< HEAD
                     marginLeft: "12px",
-=======
->>>>>>> 337c6a12
                 }}
                 bodyStyle={{padding: "4px 16px", border: "0px solid #ccc"}}
             >
@@ -142,7 +122,7 @@
             newResultsList[testIndex] = "Loading..."
             setResultsList(newResultsList)
 
-            const result = await callVariant(testData, optParams, URIPath)
+            const result = await callVariant(testData, inputParams, optParams, URIPath)
 
             const newResultList2 = [...resultsList]
             newResultList2[testIndex] = result
@@ -162,9 +142,10 @@
         setResultsList(testList.map(() => "Loading..."))
         try {
             const resultsPromises = testList.map(async (testData, index) => {
-                return await callVariant(testData, optParams, URIPath)
+                return await callVariant(testData, inputParams, optParams, URIPath)
             })
             const results = await Promise.all(resultsPromises)
+            console.log(results)
             results.forEach((result, index) => {
                 newResultsList[index] = result
             })
