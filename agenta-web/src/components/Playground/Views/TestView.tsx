import React, {useContext, useEffect, useRef, useState} from "react"
import {Button, Input, Card, Row, Col, Space, Form, Modal} from "antd"
import {CaretRightOutlined, CloseCircleOutlined, PlusOutlined} from "@ant-design/icons"
import {callVariant} from "@/lib/services/api"
import {
    ChatMessage,
    ChatRole,
    GenericObject,
    IPromptVersioning,
    Parameter,
    Variant,
} from "@/lib/Types"
import {batchExecute, dynamicComponent, randString, removeKeys} from "@/lib/helpers/utils"
import LoadTestsModal from "../LoadTestsModal"
import AddToTestSetDrawer from "../AddToTestSetDrawer/AddToTestSetDrawer"
import {DeleteOutlined} from "@ant-design/icons"
import {getErrorMessage} from "@/lib/helpers/errorHandler"
import {createUseStyles} from "react-jss"
import CopyButton from "@/components/CopyButton/CopyButton"
import {useRouter} from "next/router"
import {getDefaultNewMessage} from "@/components/ChatInputs/ChatInputs"
import {v4 as uuidv4} from "uuid"
import {testsetRowToChatMessages} from "@/lib/helpers/testset"
import ParamsForm from "../ParamsForm/ParamsForm"
import {TestContext} from "../TestContextProvider"
import {isEqual} from "lodash"
import {useAppTheme} from "@/components/Layout/ThemeContextProvider"
import dayjs from "dayjs"
import relativeTime from "dayjs/plugin/relativeTime"
import duration from "dayjs/plugin/duration"
import {useQueryParam} from "@/hooks/useQuery"

const PromptVersioningDrawer: any = dynamicComponent(
    `PromptVersioningDrawer/PromptVersioningDrawer`,
)

dayjs.extend(relativeTime)
dayjs.extend(duration)

type StyleProps = {
    themeMode: "dark" | "light"
}

const {TextArea} = Input
const LOADING_TEXT = "Loading..."

const useStylesBox = createUseStyles({
    card: {
        marginTop: 16,
        border: "1px solid #ccc",
        marginRight: "24px",
        marginLeft: "12px",
        "& .ant-card-body": {
            padding: "4px 16px",
            border: "0px solid #ccc",
        },
    },
    rowHeader: {
        display: "flex",
        alignItems: "center",
        justifyContent: "space-between",
    },
    row1: {
        marginTop: 0,
        "& textarea": {
            height: "100%",
            width: "100%",
            marginTop: "16px",
        },
    },
    row2: {
        marginTop: "16px",
    },
    row2Col: {
        justifyContent: "flex-end",
        display: "flex",
        gap: "0.75rem",
    },
    row3: {
        margin: "16px 0",
        "& textarea": {
            height: "100%",
            width: "100%",
        },
    },
})

const useStylesApp = createUseStyles({
    testView: {
        display: "flex",
        justifyContent: "space-between",
        alignItems: "center",
        marginRight: "24px",
        marginLeft: "12px",
        "& > h2": {
            padding: "0px",
            marginBottom: "8px",
        },
    },
    runAllBtn: {
        backgroundColor: "green",
    },
    addBtn: {
        marginTop: "16px",
        width: "200px",
        marginBottom: "24px",
        marginLeft: "12px",
    },
    historyContainer: ({themeMode}: StyleProps) => ({
        display: "flex",
        flexDirection: "column",
        padding: "10px 20px 20px",
        margin: "20px 0",
        borderRadius: 10,
        backgroundColor: themeMode === "dark" ? "#1f1f1f" : "#fff",
        color: themeMode === "dark" ? "#fff" : "#000",
        borderColor: themeMode === "dark" ? "#333" : "#eceff1",
        border: "1px solid",
        boxShadow: `0px 4px 8px ${
            themeMode === "dark" ? "rgba(255, 255, 255, 0.1)" : "rgba(0, 0, 0, 0.1)"
        }`,
    }),
    tagText: {
        color: "#656d76",
        fontSize: 12,
    },
    revisionText: {
        fontWeight: "bold",
    },
    emptyContainer: {
        marginTop: "4rem",
    },
    divider: {
        margin: "15px 0",
    },
})

interface TestViewProps {
    variant: Variant
    inputParams: Parameter[] | null
    optParams: Parameter[] | null
    isChatVariant?: boolean
    compareMode: boolean
    onStateChange: (isDirty: boolean) => void
    promptRevisions: IPromptVersioning | undefined
    historyStatus: {
        loading: boolean
        error: boolean
    }
    setPromptOptParams: React.Dispatch<React.SetStateAction<Parameter[] | null>>
    promptOptParams: Parameter[] | null
    setIsDrawerOpen: React.Dispatch<React.SetStateAction<boolean>>
    isDrawerOpen: boolean
}

interface BoxComponentProps {
    inputParams: Parameter[] | null
    testData: GenericObject
    result: string
    additionalData: {
        cost: number | null
        latency: number | null
        usage: {completion_tokens: number; prompt_tokens: number; total_tokens: number} | null
    }
    onInputParamChange: (paramName: string, newValue: any) => void
    onRun: () => void
    onAddToTestset: (params: Record<string, string>) => void
    onDelete?: () => void
    isChatVariant?: boolean
    variant: Variant
    onCancel: () => void
}

const BoxComponent: React.FC<BoxComponentProps> = ({
    inputParams,
    testData,
    result,
    additionalData,
    onInputParamChange,
    onRun,
    onAddToTestset,
    onDelete,
    isChatVariant = false,
    variant,
    onCancel,
}) => {
    const {appTheme} = useAppTheme()
    const classes = useStylesBox()
    const loading = result === LOADING_TEXT
    const [form] = Form.useForm()

    if (!inputParams) {
        return <div>Loading...</div>
    }

    const handleAddToTestset = () => {
        const params: Record<string, string> = {}
        inputParams.forEach(({name}) => {
            params[name] = testData[name] || ""
        })
        params.correct_answer = result
        if (isChatVariant) {
            const messages = testData?.chat?.filter((item: ChatMessage) => !!item.content)
            params.chat = messages?.slice(0, -1)
            params.correct_answer = messages?.at(-1)
        }

        onAddToTestset(params)
    }

    return (
        <Card className={classes.card}>
            <Row className={classes.rowHeader}>
                <h4>{isChatVariant ? "Chat" : "Input parameters"}</h4>
                {onDelete && <Button icon={<DeleteOutlined />} onClick={onDelete}></Button>}
            </Row>

            <Row className={classes.row1}>
                <ParamsForm
                    isChatVariant={isChatVariant}
                    inputParams={
                        isChatVariant
                            ? [{value: testData.chat, name: "chat"} as any]
                            : inputParams.map((item) => ({...item, value: testData[item.name]}))
                    }
                    onFinish={onRun}
                    onParamChange={onInputParamChange}
                    form={form}
                    imageSize="large"
                />
            </Row>
            {additionalData?.cost || additionalData?.latency ? (
                <Space>
                    <p>
                        Tokens:{" "}
                        {additionalData.usage !== null
                            ? JSON.stringify(additionalData.usage.total_tokens)
                            : 0}
                    </p>
                    <p>
                        Cost:{" "}
                        {additionalData.cost !== null
                            ? `$${additionalData.cost.toFixed(4)}`
                            : "$0.00"}
                    </p>
                    <p>
                        Latency:{" "}
                        {additionalData.latency !== null
                            ? `${Math.round(additionalData.latency * 1000)}ms`
                            : "0ms"}
                    </p>
                </Space>
            ) : (
                ""
            )}
            <Row className={classes.row2} style={{marginBottom: isChatVariant ? 12 : 0}}>
                <Col span={24} className={classes.row2Col} id={variant.variantId}>
                    <Button
                        shape="round"
                        icon={<PlusOutlined />}
                        onClick={handleAddToTestset}
                        disabled={loading}
                    >
                        Add to Test Set
                    </Button>
                    <CopyButton
                        buttonText={isChatVariant ? "Copy last message" : "Copy result"}
                        text={result}
                        disabled={loading || !result}
                        shape="round"
                    />
                    {loading ? (
                        <Button
                            icon={<CloseCircleOutlined />}
                            type="primary"
                            style={{backgroundColor: "#d32f2f"}}
                            onClick={onCancel}
                            className={`testview-cancel-button-${testData._id}`}
                        >
                            Cancel
                        </Button>
                    ) : (
                        <Button
                            data-cy="testview-input-parameters-run-button"
                            className={`testview-run-button-${testData._id}`}
                            type="primary"
                            shape="round"
                            icon={<CaretRightOutlined />}
                            onClick={isChatVariant ? onRun : form.submit}
                            loading={loading}
                        >
                            Run
                        </Button>
                    )}
                </Col>
            </Row>
            {!isChatVariant && (
                <Row className={classes.row3}>
                    <TextArea
                        data-cy="testview-input-parameters-result"
                        value={result}
                        rows={6}
                        placeholder="Results will be shown here"
                        disabled={!result || result === LOADING_TEXT}
                        style={{
                            background: result?.startsWith("❌")
                                ? appTheme === "dark"
                                    ? "#490b0b"
                                    : "#fff1f0"
                                : "",
                            color: result?.startsWith("❌")
                                ? appTheme === "dark"
                                    ? "#ffffffd9"
                                    : "#000000e0"
                                : "",
                        }}
                    />
                </Row>
            )}
        </Card>
    )
}

const App: React.FC<TestViewProps> = ({
    inputParams,
    optParams,
    variant,
    isChatVariant,
    compareMode,
    onStateChange,
    setPromptOptParams,
    promptRevisions,
    historyStatus,
    isDrawerOpen,
    setIsDrawerOpen,
}) => {
    const router = useRouter()
    const appId = router.query.app_id as unknown as string
    const {
        testList: _testList,
        setTestList: _setTestList,
        isRunning,
        setIsRunning,
    } = useContext(TestContext)
    const {appTheme} = useAppTheme()
    const [testList, setTestList] = useState<GenericObject[]>(_testList)
    const [resultsList, setResultsList] = useState<string[]>(testList.map(() => ""))
    const [params, setParams] = useState<Record<string, string> | null>(null)
    const classes = useStylesApp({themeMode: appTheme} as StyleProps)
    const filteredRevisions = promptRevisions?.revisions.filter((item) => item.revision !== 0)

    const rootRef = React.useRef<HTMLDivElement>(null)
    const [isLLMProviderMissingModalOpen, setIsLLMProviderMissingModalOpen] = useState(false)

    const [additionalDataList, setAdditionalDataList] = useState<
        Array<{
            cost: number | null
            latency: number | null
            usage: {completion_tokens: number; prompt_tokens: number; total_tokens: number} | null
        }>
    >(testList.map(() => ({cost: null, latency: null, usage: null})))
    const [revisionNum, setRevisionNum] = useQueryParam("revision")

    useEffect(() => {
        if (!revisionNum) return

        const revision = filteredRevisions?.find((rev) => rev.revision === parseInt(revisionNum))

        if (!revision) return

        setPromptOptParams((prevState: Parameter[] | null) => {
            if (!prevState) {
                return prevState
            }

            const parameterNames = [
                "temperature",
                "model",
                "max_tokens",
                "prompt_system",
                "prompt_user",
                "top_p",
                "frequence_penalty",
                "presence_penalty",
                "inputs",
            ]

            return prevState.map((param: Parameter) => {
                if (parameterNames.includes(param.name)) {
                    const newValue = (revision?.config.parameters as Record<string, any>)[
                        param.name
                    ]
                    if (newValue !== undefined) {
                        param.default = newValue
                    }
                }
                return param
            })
        })
    }, [revisionNum])

    const abortControllersRef = useRef<AbortController[]>([])
    const [isRunningAll, setIsRunningAll] = useState(false)

    useEffect(() => {
        return () => {
            abortControllersRef.current.forEach((controller) => controller.abort())
        }
    }, [])

    useEffect(() => {
        setResultsList((prevResultsList) => {
            const newResultsList = testList.map((_, index) => {
                return index < prevResultsList.length ? prevResultsList[index] : ""
            })
            return newResultsList
        })
    }, [testList])

    useEffect(() => {
        setTestList(_testList)
    }, [JSON.stringify(_testList)])

    const setResultForIndex = (value: string, index: number) => {
        if (isChatVariant) {
            setTestList((prevState) =>
                prevState.map((prevItem, prevIndex) => {
                    const chat = prevItem.chat || []
                    const isLoading = value === LOADING_TEXT
                    const isPrevLoading = chat.at(-1)?.content === LOADING_TEXT

                    return prevIndex === index
                        ? {
                              ...prevItem,
                              chat: (isPrevLoading ? chat.slice(0, -1) : chat).concat(
                                  isLoading
                                      ? [{id: uuidv4(), content: value, role: ChatRole.Assistant}]
                                      : [
                                            {
                                                id: uuidv4(),
                                                content: value,
                                                role: ChatRole.Assistant,
                                            },
                                            getDefaultNewMessage(),
                                        ],
                              ),
                          }
                        : prevItem
                }),
            )
        } else {
            setResultsList((prevState) => {
                return prevState.map((prevResult, prevIndex) =>
                    prevIndex === index ? value : prevResult,
                )
            })
        }
    }

    const handleRun = async (index: number) => {
        const controller = new AbortController()
        abortControllersRef.current[index] = controller
        try {
            const testItem = testList[index]
            if (compareMode && !isRunning[index]) {
                let called = false
                const callback = () => {
                    if (called) return
                    called = true
                    document
                        .querySelectorAll(`.testview-run-button-${testItem._id}`)
                        .forEach((btn) => {
                            if (btn.parentElement?.id !== variant.variantId) {
                                ;(btn as HTMLButtonElement).click()
                            }
                        })
                }

                setIsRunning((prevState) => {
                    const newState = [...prevState]
                    newState[index] = true
                    return newState
                }, callback)
                setTimeout(callback, 300)
            }
            setResultForIndex(LOADING_TEXT, index)

            const res = await callVariant(
                isChatVariant ? removeKeys(testItem, ["chat"]) : testItem,
                inputParams || [],
                optParams || [],
                appId || "",
                variant.baseId || "",
                isChatVariant ? testItem.chat : [],
                controller.signal,
                true,
            )

            // check if res is an object or string
            if (typeof res === "string") {
                setResultForIndex(res, index)
            } else {
                setResultForIndex(res.message, index)
                setAdditionalDataList((prev) => {
                    const newDataList = [...prev]
                    newDataList[index] = {cost: res.cost, latency: res.latency, usage: res.usage}
                    return newDataList
                })
            }
        } catch (e: any) {
            if (!controller.signal.aborted) {
                setResultForIndex(
                    `❌ ${getErrorMessage(e?.response?.data?.error || e?.response?.data, e)}`,
                    index,
                )
                if (e.response.status === 401) {
                    setIsLLMProviderMissingModalOpen(true)
                }
            } else {
                setResultForIndex("", index)
                setAdditionalDataList((prev) => {
                    const newDataList = [...prev]
                    newDataList[index] = {cost: null, latency: null, usage: null}
                    return newDataList
                })
            }
        } finally {
            setIsRunning((prevState) => {
                const newState = [...prevState]
                newState[index] = false
                return newState
            })
        }
    }

    const handleCancel = (index: number) => {
        if (abortControllersRef.current[index]) {
            abortControllersRef.current[index].abort()
        }
        if (compareMode && isRunning[index]) {
            const testItem = testList[index]

            document.querySelectorAll(`.testview-cancel-button-${testItem._id}`).forEach((btn) => {
                if (btn.parentElement?.id !== variant.variantId) {
                    ;(btn as HTMLButtonElement).click()
                }
            })
        }
    }

    const handleCancelAll = () => {
        const funcs: Function[] = []
        rootRef.current
            ?.querySelectorAll("[class*=testview-cancel-button-]")
            .forEach((btn) => funcs.push(() => (btn as HTMLButtonElement).click()))
        batchExecute(funcs)
    }

    const handleRunAll = async () => {
        const funcs: Function[] = []
        rootRef.current
            ?.querySelectorAll("[data-cy=testview-input-parameters-run-button]")
            .forEach((btn) => funcs.push(() => (btn as HTMLButtonElement).click()))

        setIsRunningAll(true)
        await batchExecute(funcs)
        setIsRunningAll(false)
    }

    const handleAddRow = () => {
        _setTestList([...testList, {_id: randString(6)}])
        setResultsList([...resultsList, ""])
    }

    const handleDeleteRow = (testIndex: number) => {
        _setTestList((prevTestList) => prevTestList.filter((_, index) => index !== testIndex))
        setResultsList((prevResultsList) =>
            prevResultsList.filter((_, index) => index !== testIndex),
        )
    }

    const handleInputParamChange = (paramName: string, value: any, index: number) => {
        const newState = [...testList]
        newState[index] = {...newState[index], [paramName]: value}
        setTestList(newState)

        if (
            !isEqual(_testList[index][paramName], value) &&
            !isEqual(testList[index][paramName], value)
        ) {
            _setTestList(newState)
        }
    }

    const onLoadTests = (tests: Record<string, string>[], shouldReplace: boolean) => {
        const testsList = tests.map((test) => ({
            ...test,
            ...(isChatVariant ? {chat: testsetRowToChatMessages(test, false)} : {}),
            _id: randString(6),
        }))
        if (shouldReplace) {
            _setTestList(testsList)
        } else {
            _setTestList((prev) => [...prev, ...testsList])
        }
    }

    return (
        <div ref={rootRef}>
            <div className={classes.testView}>
                <h2>2. Preview and test</h2>
                <Space size={10}>
                    <LoadTestsModal onLoad={onLoadTests} />

                    {!isRunningAll ? (
                        <Button type="primary" size="middle" onClick={handleRunAll}>
                            Run all
                        </Button>
                    ) : (
                        <Button
                            size="middle"
                            type="primary"
                            style={{backgroundColor: "#d32f2f"}}
                            onClick={handleCancelAll}
                        >
                            Cancel All
                        </Button>
                    )}
                </Space>
            </div>

            {testList.map((testData, index) => (
                <BoxComponent
                    key={testData._id}
                    inputParams={inputParams}
                    testData={testData}
                    result={
                        isChatVariant
                            ? testData?.chat?.findLast?.((item: ChatMessage) => !!item.content)
                                  ?.content
                            : resultsList[index]
                    }
                    additionalData={additionalDataList[index]}
                    onInputParamChange={(paramName, value) =>
                        handleInputParamChange(paramName, value, index)
                    }
                    onRun={() => handleRun(index)}
                    onAddToTestset={setParams}
                    onDelete={testList.length >= 2 ? () => handleDeleteRow(index) : undefined}
                    isChatVariant={isChatVariant}
                    variant={variant}
                    onCancel={() => handleCancel(index)}
                />
            ))}
            <Button
                type="primary"
                size="large"
                icon={<PlusOutlined />}
                onClick={handleAddRow}
                className={classes.addBtn}
            >
                Add Row
            </Button>

            <AddToTestSetDrawer
                open={!!params}
                onClose={() => setParams(null)}
                destroyOnClose
                params={params || {}}
                isChatVariant={!!isChatVariant}
            />

<<<<<<< HEAD
            <Modal
                centered
                title="Incorrect LLM key provided"
                open={isLLMProviderMissingModalOpen}
                onOk={() => router.push("/settings?tab=secrets")}
                onCancel={() => setIsLLMProviderMissingModalOpen(false)}
                okText={"View LLM Keys"}
            >
                <p>
                    The API key for the LLM is either incorrect or missing. Please ensure that you
                    have a valid API key for the model you are using.
                </p>
            </Modal>
=======
            <PromptVersioningDrawer
                setIsDrawerOpen={setIsDrawerOpen}
                setRevisionNum={setRevisionNum}
                isDrawerOpen={isDrawerOpen}
                historyStatus={historyStatus}
                promptRevisions={filteredRevisions}
                onStateChange={onStateChange}
            />
>>>>>>> f64dc4f9
        </div>
    )
}

export default App<|MERGE_RESOLUTION|>--- conflicted
+++ resolved
@@ -670,7 +670,6 @@
                 isChatVariant={!!isChatVariant}
             />
 
-<<<<<<< HEAD
             <Modal
                 centered
                 title="Incorrect LLM key provided"
@@ -684,7 +683,6 @@
                     have a valid API key for the model you are using.
                 </p>
             </Modal>
-=======
             <PromptVersioningDrawer
                 setIsDrawerOpen={setIsDrawerOpen}
                 setRevisionNum={setRevisionNum}
@@ -693,7 +691,6 @@
                 promptRevisions={filteredRevisions}
                 onStateChange={onStateChange}
             />
->>>>>>> f64dc4f9
         </div>
     )
 }
