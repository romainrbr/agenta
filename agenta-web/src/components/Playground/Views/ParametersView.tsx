--- conflicted
+++ resolved
@@ -156,7 +156,6 @@
                         headStyle={{minHeight: 44, padding: "0px 12px"}}
                         title="Model Parameters"
                     >
-<<<<<<< HEAD
                         {optParams
                             ?.filter((param) => !param.input && param.type === "number")
                             .map((param, index) => (
@@ -189,7 +188,7 @@
                                     <Col>
                                         <InputNumber
                                             min={0}
-                                            max={20}
+                                            max={10000}
                                             style={{margin: "0 16px"}}
                                             value={param.default}
                                             onChange={(value) => onChange(param, value)}
@@ -198,40 +197,7 @@
                                     <Row />
                                 </Row>
                             ))}
-=======
-
-                        {optParams?.filter(param => (!param.input) && (param.type === 'number')).map((param, index) => (
-                            <Row key={index} style={{
-                                alignItems: 'center',
-                                marginBottom: 10,
-                            }}>
-                                < Col span={6} >
-                                    <h4 style={{ margin: 0, padding: 0, textAlign: 'left' }}>{renameVariables(param.name)}</h4>
-                                </Col>
-                                <Col span={8}>
-                                    <Slider
-                                        min={0}
-                                        max={1}
-                                        value={typeof param.default === 'number' ? param.default : 0}
-                                        step={0.01}
-                                        onChange={value => onChange(param, value)}
-                                        style={{ marginBottom: 8 }}
-                                    />
-                                </Col>
-                                <Col >
-                                    <InputNumber
-                                        min={0}
-                                        max={10000}
-                                        style={{ margin: '0 16px' }}
-                                        value={param.default}
-                                        onChange={(value) => onChange(param, value)}
-                                    />
-                                </Col>
-                                <Row />
-
-                            </Row>
-                        ))}
->>>>>>> d7b1e0c6
+
                     </Card>
                 </Row>
             )}
