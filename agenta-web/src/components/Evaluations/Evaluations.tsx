import {useState, useEffect} from "react"
import {
    Button,
    Col,
    Dropdown,
    MenuProps,
    Radio,
    RadioChangeEvent,
    Row,
    Tag,
    Slider,
    message,
} from "antd"
import {DownOutlined} from "@ant-design/icons"
import {
    fetchVariants,
    getVariantParametersFromOpenAPI,
    useLoadTestsetsList,
} from "@/lib/services/api"
import {getOpenAIKey} from "@/lib/helpers/utils"
import {useRouter} from "next/router"
import {Variant, Parameter, GenericObject} from "@/lib/Types"
import {EvaluationFlow, EvaluationType} from "@/lib/enums"
import {EvaluationTypeLabels} from "@/lib/helpers/utils"
import {Typography} from "antd"
import EvaluationErrorModal from "./EvaluationErrorModal"
import {getAllVariantParameters} from "@/lib/helpers/variantHelper"

import Image from "next/image"
import abTesting from "@/media/testing.png"
import exactMatch from "@/media/target.png"
import similarity from "@/media/transparency.png"
import ai from "@/media/artificial-intelligence.png"
import {useAppTheme} from "../Layout/ThemeContextProvider"
<<<<<<< HEAD
import axios from "@/lib/helpers/axiosConfig"
=======
import {createUseStyles} from "react-jss"
import AutomaticEvaluationResult from "./AutomaticEvaluationResult"
import HumanEvaluationResult from "./HumanEvaluationResult"

type StyleProps = {
    themeMode: "dark" | "light"
}

const useStyles = createUseStyles({
    evaluationContainer: {
        border: "1px solid lightgrey",
        padding: "20px",
        borderRadius: "14px",
        marginBottom: 50,
    },
    evaluationImg: ({themeMode}: StyleProps) => ({
        width: 24,
        height: 24,
        marginRight: "8px",
        filter: themeMode === "dark" ? "invert(1)" : "none",
    }),
    evaluationBtn: {
        display: "flex",
        justifyContent: "flex-end",
    },
    evaluationType: {
        display: "flex",
        alignItems: "center",
    },
    dropdownStyles: {
        display: "flex",
        justifyContent: "space-between",
        alignItems: "center",
        width: "100%",
    },
    dropdownBtn: {
        marginRight: 10,
        marginTop: 40,
        width: "100%",
    },
    radioGroup: {
        width: "100%",
    },
    radioBtn: {
        display: "block",
        marginBottom: "10px",
    },
    thresholdStyles: {
        paddingLeft: 10,
        paddingRight: 10,
    },
    variantDropdown: {
        marginRight: 10,
        width: "100%",
    },
})
>>>>>>> f02cac42

export default function Evaluations() {
    const {Text, Title} = Typography
    const router = useRouter()
    const {appTheme} = useAppTheme()
    const [areAppVariantsLoading, setAppVariantsLoading] = useState(false)
    const [isError, setIsError] = useState<boolean | string>(false)
    const [variants, setVariants] = useState<any[]>([])
    const classes = useStyles({themeMode: appTheme} as StyleProps)

    const [columnsCount, setColumnsCount] = useState(2)
    const [selectedTestset, setSelectedTestset] = useState<{
        _id?: string
        name: string
    }>({name: "Select a Test set"})
    const [testsetsList, setTestsetsList] = useState<any[]>([])

    const [selectedVariants, setSelectedVariants] = useState<Variant[]>(
        new Array(1).fill({variantName: "Select a variant"}),
    )
    const [numberOfVariants, setNumberOfVariants] = useState<number>(1)

    const [selectedEvaluationType, setSelectedEvaluationType] = useState<EvaluationType | string>(
        "Select an evaluation type",
    )

    const appName = router.query.app_name?.toString() || ""

    const {testsets, isTestsetsLoading, isTestsetsLoadingError} = useLoadTestsetsList(appName)

    const [variantsInputs, setVariantsInputs] = useState<Record<string, string[]>>({})

    const [sliderValue, setSliderValue] = useState(0.3)

    const [error, setError] = useState({message: "", btnText: "", endpoint: ""})

    const [llmAppPromptTemplate, setLLMAppPromptTemplate] = useState("")

    useEffect(() => {
        const fetchData = async () => {
            try {
                const backendVariants = await fetchVariants(appName)

                if (backendVariants.length > 0) {
                    setVariants(backendVariants)
                }

                setAppVariantsLoading(false)
            } catch (error) {
                setIsError("Failed to fetch variants")
                setAppVariantsLoading(false)
            }
        }

        fetchData()
    }, [appName])

    useEffect(() => {
        if (variants.length > 0) {
            const fetchAndSetSchema = async () => {
                try {
                    // Map the variants to an array of promises
                    const promises = variants.map((variant) =>
                        getAllVariantParameters(appName, variant).then(({inputs}) => ({
                            variantName: variant.variantName,
                            inputs: inputs.map((inputParam: Parameter) => inputParam.name),
                        })),
                    )

                    // Wait for all promises to complete and collect results
                    const results = await Promise.all(promises)

                    // Reduce the results into the desired newVariantsInputs object structure
                    const newVariantsInputs: Record<string, string[]> = results.reduce(
                        (acc: GenericObject, result) => {
                            acc[result.variantName] = result.inputs
                            return acc
                        },
                        {},
                    )

                    setVariantsInputs(newVariantsInputs)
                } catch (e: any) {
                    setIsError("Failed to fetch some variants parameters. Error: " + e?.message)
                }
            }

            fetchAndSetSchema()
        }
    }, [appName, variants])

    useEffect(() => {
        if (!isTestsetsLoadingError && testsets) {
            setTestsetsList(testsets)
        }
    }, [testsets, isTestsetsLoadingError])

    // TODO: move to api.ts
    const createNewEvaluation = async (
        evaluationType: string,
        evaluationTypeSettings: any,
        inputs: string[],
        llmAppPromptTemplate?: string,
    ) => {
        const postData = async (url = "", data = {}) => {
            const response = await axios.post(url, data)
            return response.data
        }

        const data = {
            variants: selectedVariants.map((variant) => variant.variantName), // TODO: Change to variant id
            app_name: appName,
            inputs: inputs,
            evaluation_type: evaluationType,
            evaluation_type_settings: evaluationTypeSettings,
            llm_app_prompt_template: llmAppPromptTemplate,
            testset: {
                _id: selectedTestset._id,
                name: selectedTestset.name,
            },
            status: EvaluationFlow.EVALUATION_INITIALIZED,
        }

        return postData(`${process.env.NEXT_PUBLIC_AGENTA_API_URL}/api/evaluations/`, data)
            .then((data) => {
                return data.id
            })
            .catch((err) => {
                setError({message: err.message, btnText: "Go to Test sets", endpoint: "testsets"})
            })
    }

    const onTestsetSelect = (selectedTestsetIndexInTestsetsList: number) => {
        setSelectedTestset(testsetsList[selectedTestsetIndexInTestsetsList])
    }

    const getTestsetDropdownMenu = (): MenuProps => {
        const items: MenuProps["items"] = testsetsList.map((testset, index) => {
            return {
                label: testset.name,
                key: `${testset.name}-${testset._id}`,
            }
        })

        const menuProps: MenuProps = {
            items,
            onClick: ({key}) => {
                const index = items.findIndex((item) => item?.key === key)
                onTestsetSelect(index)
            },
        }

        return menuProps
    }

    const handleAppVariantsMenuClick =
        (dropdownIndex: number) =>
        ({key}: {key: string}) => {
            const data = {
                variants: [
                    selectedVariants[dropdownIndex].variantName,
                    selectedVariants[dropdownIndex].variantName,
                ],
            }

            data.variants[dropdownIndex] = key
            const selectedVariant = variants.find((variant) => variant.variantName === key)

            if (!selectedVariant) {
                console.log("Error: No variant found")
            }

            setSelectedVariants((prevState) => {
                const newState = [...prevState]
                newState[dropdownIndex] = selectedVariant
                return newState
            })
        }

    const getVariantsDropdownMenu = (index: number): MenuProps => {
        const items: MenuProps["items"] = variants.map((variant) => {
            return {
                label: variant.variantName,
                key: variant.variantName,
            }
        })
        const menuProps: MenuProps = {
            items,
            onClick: handleAppVariantsMenuClick(index),
        }

        return menuProps
    }

    const onStartEvaluation = async () => {
        // 1. We check all data is provided
        if (selectedTestset === undefined || selectedTestset.name === "Select a testSet") {
            message.error("Please select a Testset")
            return
        } else if (selectedVariants[0].variantName === "Select a variant") {
            message.error("Please select a variant")
            return
        } else if (selectedEvaluationType === "Select an evaluation type") {
            message.error("Please select an evaluation type")
            return
        } else if (selectedTestset?.name === "Select a Test set") {
            message.error("Please select a testset")
            return
        } else if (
            getOpenAIKey() === "" &&
            selectedEvaluationType === EvaluationType.auto_ai_critique
        ) {
            setError({
                message:
                    "In order to run an AI Critique evaluation, please set your OpenAI API key in the API Keys page.",
                btnText: "Go to API Keys",
                endpoint: "apikeys",
            })
            return
        }

        // 2. We create a new app evaluation
        const evaluationTypeSettings: any = {}
        if (selectedEvaluationType === EvaluationType.auto_similarity_match) {
            evaluationTypeSettings["similarity_threshold"] = sliderValue
        }
        const evaluationTableId = await createNewEvaluation(
            EvaluationType[selectedEvaluationType as keyof typeof EvaluationType],
            evaluationTypeSettings,
            variantsInputs[selectedVariants[0].variantName],
            llmAppPromptTemplate,
        )
        if (!evaluationTableId) {
            return
        }

        // 3 We set the variants
        setVariants(selectedVariants)

        if (selectedEvaluationType === EvaluationType.auto_exact_match) {
            router.push(`/apps/${appName}/evaluations/${evaluationTableId}/auto_exact_match`)
        } else if (selectedEvaluationType === EvaluationType.human_a_b_testing) {
            router.push(`/apps/${appName}/evaluations/${evaluationTableId}/human_a_b_testing`)
        } else if (selectedEvaluationType === EvaluationType.auto_similarity_match) {
            router.push(`/apps/${appName}/evaluations/${evaluationTableId}/similarity_match`)
        } else if (selectedEvaluationType === EvaluationType.auto_ai_critique) {
            router.push(`/apps/${appName}/evaluations/${evaluationTableId}/auto_ai_critique`)
        }
    }

    const onChangeEvaluationType = (e: RadioChangeEvent) => {
        const evaluationType = e.target.value
        setSelectedEvaluationType(evaluationType)
        let nbOfVariants = 1
        if (evaluationType === EvaluationType.human_a_b_testing) {
            nbOfVariants = 2
        }
        setNumberOfVariants(nbOfVariants)

        // set the selected variants array length based on numVariants
        setSelectedVariants(
            Array.from(
                {length: nbOfVariants},
                (_, i) => selectedVariants[i] || {variantName: "Select a variant"},
            ),
        )
    }

    const onChangeSlider = (value: number) => {
        setSliderValue(value)
    }

    return (
        <div>
            <div>
                {typeof isError === "string" && <div>{isError}</div>}
                {areAppVariantsLoading && <div>loading variants...</div>}
            </div>
            <div className={classes.evaluationContainer}>
                <Row justify="start" gutter={24}>
                    <Col span={8}>
                        <Title level={4}>1. Select an evaluation type</Title>
                        <Title level={5}>Human evaluation</Title>
                        <Radio.Group
                            onChange={(e) => onChangeEvaluationType(e)}
                            className={classes.radioGroup}
                        >
                            <Radio.Button
                                value={EvaluationType.human_a_b_testing}
                                className={classes.radioBtn}
                            >
                                <div className={classes.evaluationType}>
                                    <Image
                                        src={abTesting}
                                        alt="Picture of the author"
                                        className={classes.evaluationImg}
                                    />

                                    <span>
                                        {EvaluationTypeLabels[EvaluationType.human_a_b_testing]}
                                    </span>
                                </div>
                            </Radio.Button>
                            {/* 
                            <Radio.Button
                                value={EvaluationType.human_scoring}
                                disabled
                                className={classes.radioBtn}
                            >
                                {EvaluationTypeLabels[EvaluationType.human_scoring]}
                                <Tag color="orange" bordered={false}>
                                    soon
                                </Tag>
                            </Radio.Button> */}

                            <Title level={5}>Automatic evaluation</Title>

                            <Radio.Button
                                value={EvaluationType.auto_exact_match}
                                className={classes.radioBtn}
                            >
                                <div className={classes.evaluationType}>
                                    <Image
                                        src={exactMatch}
                                        alt="Picture of the author"
                                        className={classes.evaluationImg}
                                    />

                                    <span>
                                        {EvaluationTypeLabels[EvaluationType.auto_exact_match]}
                                    </span>
                                </div>
                            </Radio.Button>
                            <Radio.Button
                                value={EvaluationType.auto_similarity_match}
                                className={classes.radioBtn}
                            >
                                <div className={classes.evaluationType}>
                                    <Image
                                        src={similarity}
                                        alt="Picture of the author"
                                        className={classes.evaluationImg}
                                    />

                                    <span>
                                        {EvaluationTypeLabels[EvaluationType.auto_similarity_match]}
                                    </span>
                                </div>
                            </Radio.Button>
                            {selectedEvaluationType === EvaluationType.auto_similarity_match && (
                                <div className={classes.thresholdStyles}>
                                    <Text>Similarity threshold</Text>
                                    <Slider
                                        min={0}
                                        max={1}
                                        step={0.01}
                                        defaultValue={sliderValue}
                                        onChange={onChangeSlider}
                                    />
                                </div>
                            )}
                            <Radio.Button
                                value={EvaluationType.auto_ai_critique}
                                className={classes.radioBtn}
                            >
                                <div className={classes.evaluationType}>
                                    <Image
                                        src={ai}
                                        alt="Picture of the author"
                                        className={classes.evaluationImg}
                                    />

                                    <span>
                                        {EvaluationTypeLabels[EvaluationType.auto_ai_critique]}
                                    </span>
                                </div>
                            </Radio.Button>
                        </Radio.Group>
                    </Col>
                    <Col span={8}>
                        <div className="evalaution-title">
                            <Title level={4}>2. Which variants would you like to evaluate</Title>
                        </div>

                        {Array.from({length: numberOfVariants}).map((_, index) => (
                            <Dropdown key={index} menu={getVariantsDropdownMenu(index)}>
                                <Button
                                    className={classes.variantDropdown}
                                    style={{
                                        marginTop: index === 0 ? 40 : 10,
                                    }}
                                >
                                    <div className={classes.dropdownStyles}>
                                        {selectedVariants[index]?.variantName || "Select a variant"}
                                        <DownOutlined />
                                    </div>
                                </Button>
                            </Dropdown>
                        ))}
                    </Col>
                    <Col span={8}>
                        <div className="evalaution-title">
                            {" "}
                            <Title level={4}>3. Which testset you want to use?</Title>
                        </div>

                        <Dropdown menu={getTestsetDropdownMenu()}>
                            <Button className={classes.dropdownBtn}>
                                <div className={classes.dropdownStyles}>
                                    {selectedTestset.name}

                                    <DownOutlined />
                                </div>
                            </Button>
                        </Dropdown>
                    </Col>
                    <Col span={6}></Col>
                </Row>

                <Row justify="end">
                    <Col span={8} className={classes.evaluationBtn}>
                        <Button onClick={onStartEvaluation} type="primary">
                            Start a new evaluation
                        </Button>
                    </Col>
                </Row>
            </div>
            <EvaluationErrorModal
                isModalOpen={!!error.message}
                onClose={() => setError({message: "", btnText: "", endpoint: ""})}
                handleNavigate={() => router.push(`/apps/${appName}/${error.endpoint}`)}
                message={error.message}
                btnText={error.btnText}
            />

            <div>
                <AutomaticEvaluationResult />
                <HumanEvaluationResult />
            </div>
        </div>
    )
}<|MERGE_RESOLUTION|>--- conflicted
+++ resolved
@@ -32,9 +32,7 @@
 import similarity from "@/media/transparency.png"
 import ai from "@/media/artificial-intelligence.png"
 import {useAppTheme} from "../Layout/ThemeContextProvider"
-<<<<<<< HEAD
 import axios from "@/lib/helpers/axiosConfig"
-=======
 import {createUseStyles} from "react-jss"
 import AutomaticEvaluationResult from "./AutomaticEvaluationResult"
 import HumanEvaluationResult from "./HumanEvaluationResult"
@@ -91,7 +89,6 @@
         width: "100%",
     },
 })
->>>>>>> f02cac42
 
 export default function Evaluations() {
     const {Text, Title} = Typography
