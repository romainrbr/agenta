--- conflicted
+++ resolved
@@ -205,15 +205,10 @@
         await createAndStartTemplate({
             appName: newApp,
             templateId: template_id,
-<<<<<<< HEAD
-            providerKey: isDemo() && (!apiKey || apiKey === "") ? "" : apiKey,
-=======
-            orgId: selectedOrg?.id!,
             providerKey:
                 isDemo() && apiKey?.length === 0
                     ? []
                     : (apiKey as {title: string; key: string; name: string}[]),
->>>>>>> 3b0014c4
             timeout,
             onStatusChange: async (status, details, appId) => {
                 setStatusData((prev) => ({status, details, appId: appId || prev.appId}))
