import dynamic from "next/dynamic"
import {EvaluationType} from "../enums"

const llmAvailableProvidersToken = "llmAvailableProvidersToken"

export type LlmProvider = {
    title: string
    key: string
}

export const llmAvailableProviders: LlmProvider[] = [
    {title: "OpenAI", key: ""},
    {title: "Replicate", key: ""},
    {title: "Hugging Face", key: ""},
    {title: "Cohere", key: ""},
    {title: "Anthropic", key: ""},
    {title: "Azure", key: ""},
    {title: "TogetherAI", key: ""},
]

export const getAllLlmProviderKeysAsEnvVariable = () => {
    return {
        OPENAI_API_KEY: getLlmProviderKey("OpenAI"),
        REPLICATE_API_KEY: getLlmProviderKey("Replicate"),
        HUGGING_FACE_API_KEY: getLlmProviderKey("Hugging Face"),
        COHERE_API_KEY: getLlmProviderKey("Cohere"),
        ANTHROPIC_API_KEY: getLlmProviderKey("Anthropic"),
        AZURE_API_KEY: getLlmProviderKey("Azure"),
        TOGETHERAI_API_KEY: getLlmProviderKey("TogetherAI"),
    }
}

export const renameVariables = (name: string) => {
    return name.charAt(0).toUpperCase() + name.slice(1).replace(/_/g, " ")
}

export const renameVariablesCapitalizeAll = (name: string) => {
    const words = name.split("_")
    for (let i = 0; i < words.length; i++) {
        words[i] = words[i].charAt(0).toUpperCase() + words[i].slice(1)
    }
    return words.join(" ")
}

export const EvaluationTypeLabels: Record<EvaluationType, string> = {
    [EvaluationType.auto_exact_match]: "Exact Match",
    [EvaluationType.auto_similarity_match]: "Similarity Match",
    [EvaluationType.auto_ai_critique]: "AI Critic",
    [EvaluationType.human_a_b_testing]: "A/B testing",
    [EvaluationType.human_scoring]: "Scoring single variant",
    [EvaluationType.custom_code_run]: "Custom Code Run",
    [EvaluationType.auto_regex_test]: "Regex Test",
    [EvaluationType.auto_webhook_test]: "Webhook Test",
}

<<<<<<< HEAD
=======
export const getApikeys = () => {
    if (typeof window !== "undefined") {
        const llmAvailableProvidersTokenString = localStorage.getItem(llmAvailableProvidersToken)

        if (llmAvailableProvidersTokenString !== null) {
            const llmAvailableProvidersTokenArray = JSON.parse(llmAvailableProvidersTokenString)

            if (
                Array.isArray(llmAvailableProvidersTokenArray) &&
                llmAvailableProvidersTokenArray.length > 0
            ) {
                for (let i = 0; i < llmAvailableProvidersTokenArray.length; i++) {
                    if (llmAvailableProvidersTokenArray[i].key !== "") {
                        return llmAvailableProvidersTokenArray[i].key
                    }
                }
            }
        }
        return ""
    }
}

>>>>>>> 3841e706
export const saveLlmProviderKey = (providerIdx: number, keyValue: string) => {
    if (typeof window !== "undefined") {
        // TODO: add encryption here
        const keys = JSON.parse(localStorage.getItem(llmAvailableProvidersToken) ?? "[{}]")
        keys[providerIdx].key = keyValue
        localStorage.setItem(llmAvailableProvidersToken, JSON.stringify(keys))
    }
}

export const getLlmProviderKey = (providerName: string) =>
    getAllProviderLlmKeys().find((item: LlmProvider) => item.title === providerName)

export const getAllProviderLlmKeys = () => {
<<<<<<< HEAD
    if (typeof window !== "undefined") {
        const inStorage = localStorage.getItem(llmAvailableProvidersToken)
        if (inStorage) {
            return JSON.parse(inStorage)
        }
        // if doesn't have the localStorage variable
        localStorage.setItem(llmAvailableProvidersToken, JSON.stringify(llmAvailableProviders))
    }

    return llmAvailableProviders
}

export const removeSingleLlmProviderKey = (providerIdx: number) => {
    if (typeof window !== "undefined") {
        const keys = JSON.parse(localStorage.getItem(llmAvailableProvidersToken) ?? "[{}]")
        keys[providerIdx].key = ""
        localStorage.setItem(llmAvailableProvidersToken, JSON.stringify(keys))
=======
    if (typeof window !== "undefined") {
        const inStorage = localStorage.getItem(llmAvailableProvidersToken)
        if (inStorage) {
            return JSON.parse(inStorage)
        }
        // if doesn't have the localStorage variable
        localStorage.setItem(llmAvailableProvidersToken, JSON.stringify(llmAvailableProviders))
    }

    return llmAvailableProviders
}

export const removeSingleLlmProviderKey = (providerIdx: number) => {
    if (typeof window !== "undefined") {
        const keys = JSON.parse(localStorage.getItem(llmAvailableProvidersToken) ?? "[{}]")
        keys[providerIdx].key = ""
        localStorage.setItem(llmAvailableProvidersToken, JSON.stringify(keys))
    }
}

export const removeLlmProviderKey = () => {
    if (typeof window !== "undefined") {
        localStorage.removeItem(llmAvailableProvidersToken)
>>>>>>> 3841e706
    }
}

export const capitalize = (s: string) => {
    if (typeof s !== "string") return ""
    return s
        .split(" ")
        .map((word) => word.charAt(0).toUpperCase() + word.slice(1))
        .join(" ")
}

export const randString = (len: number = 8) =>
    window
        .btoa(
            Array.from(window.crypto.getRandomValues(new Uint8Array(len * 2)))
                .map((b) => String.fromCharCode(b))
                .join(""),
        )
        .replace(/[+/]/g, "")
        .substring(0, len)

export const isAppNameInputValid = (input: string) => {
    return /^[a-zA-Z0-9_-]+$/.test(input)
}

type RowType = Record<string, any>

export const convertToCsv = (rows: RowType[], header: (string | undefined)[]): string => {
    const validHeaders = header.filter((h) => h !== undefined && h in rows[0]) as string[]
    const headerRow = validHeaders.join(",")
    const remainingRows = rows
        .map((row) => validHeaders.map((colName) => row[colName]).join(","))
        .join("\n")
    return `${headerRow}\n${remainingRows}`
}

export const downloadCsv = (csvContent: string, filename: string): void => {
    if (typeof window === "undefined") return

    const blob = new Blob([csvContent], {type: "text/csv"})
    const link = document.createElement("a")
    link.href = URL.createObjectURL(blob)
    link.download = filename
    document.body.appendChild(link)
    link.click()
    document.body.removeChild(link)
}

export const delay = (ms: number) => new Promise((res) => setTimeout(res, ms))

export const snakeToCamel = (str: string) =>
    str.replace(/([-_][a-z])/g, (group) => group.toUpperCase().replace("-", "").replace("_", ""))

export const camelToSnake = (str: string) =>
    str.replace(/([A-Z])/g, (group) => `_${group.toLowerCase()}`)

export const stringToNumberInRange = (text: string, min: number, max: number) => {
    // Calculate a hash value from the input string
    let hash = 0
    for (let i = 0; i < text.length; i++) {
        hash += text.charCodeAt(i)
    }

    // Map the hash value to the desired range
    const range = max - min + 1
    const mappedValue = ((hash % range) + range) % range

    // Add the minimum value to get the final result within the range
    const result = min + mappedValue

    return result
}

export const getInitials = (str: string, limit = 2) => {
    let initialText = "E"

    try {
        initialText = str
            ?.split(" ")
            .slice(0, limit)
            ?.reduce((acc, curr) => acc + (curr[0] || "")?.toUpperCase(), "")
    } catch (error) {
        console.log("Error using getInitials", error)
    }

    return initialText
}

export const isDemo = () => {
    if (process.env.NEXT_PUBLIC_FF) {
        return ["cloud", "ee"].includes(process.env.NEXT_PUBLIC_FF)
    }
    return false
}

export function dynamicComponent<T>(path: string, fallback: any = () => null) {
    return dynamic<T>(() => import(`@/components/${path}`), {
        loading: fallback,
        ssr: false,
    })
}<|MERGE_RESOLUTION|>--- conflicted
+++ resolved
@@ -53,8 +53,6 @@
     [EvaluationType.auto_webhook_test]: "Webhook Test",
 }
 
-<<<<<<< HEAD
-=======
 export const getApikeys = () => {
     if (typeof window !== "undefined") {
         const llmAvailableProvidersTokenString = localStorage.getItem(llmAvailableProvidersToken)
@@ -77,7 +75,6 @@
     }
 }
 
->>>>>>> 3841e706
 export const saveLlmProviderKey = (providerIdx: number, keyValue: string) => {
     if (typeof window !== "undefined") {
         // TODO: add encryption here
@@ -91,7 +88,6 @@
     getAllProviderLlmKeys().find((item: LlmProvider) => item.title === providerName)
 
 export const getAllProviderLlmKeys = () => {
-<<<<<<< HEAD
     if (typeof window !== "undefined") {
         const inStorage = localStorage.getItem(llmAvailableProvidersToken)
         if (inStorage) {
@@ -109,31 +105,12 @@
         const keys = JSON.parse(localStorage.getItem(llmAvailableProvidersToken) ?? "[{}]")
         keys[providerIdx].key = ""
         localStorage.setItem(llmAvailableProvidersToken, JSON.stringify(keys))
-=======
-    if (typeof window !== "undefined") {
-        const inStorage = localStorage.getItem(llmAvailableProvidersToken)
-        if (inStorage) {
-            return JSON.parse(inStorage)
-        }
-        // if doesn't have the localStorage variable
-        localStorage.setItem(llmAvailableProvidersToken, JSON.stringify(llmAvailableProviders))
-    }
-
-    return llmAvailableProviders
-}
-
-export const removeSingleLlmProviderKey = (providerIdx: number) => {
-    if (typeof window !== "undefined") {
-        const keys = JSON.parse(localStorage.getItem(llmAvailableProvidersToken) ?? "[{}]")
-        keys[providerIdx].key = ""
-        localStorage.setItem(llmAvailableProvidersToken, JSON.stringify(keys))
     }
 }
 
 export const removeLlmProviderKey = () => {
     if (typeof window !== "undefined") {
         localStorage.removeItem(llmAvailableProvidersToken)
->>>>>>> 3841e706
     }
 }
 
