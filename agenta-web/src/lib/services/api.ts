import useSWR from "swr"
import axios from "@/lib//helpers/axiosConfig"
import {
    detectChatVariantFromOpenAISchema,
    openAISchemaToParameters,
} from "@/lib/helpers/openapi_parser"
import {
    Variant,
    Parameter,
    EvaluationResponseType,
    Evaluation,
    AppTemplate,
    GenericObject,
    Environment,
    CreateCustomEvaluation,
    ExecuteCustomEvalCode,
    AICritiqueCreate,
    ChatMessage,
    KeyValuePair,
} from "@/lib/Types"
import {
    fromEvaluationResponseToEvaluation,
    fromEvaluationScenarioResponseToEvaluationScenario,
} from "../transformers"
import {EvaluationFlow, EvaluationType} from "../enums"
import {getAgentaApiUrl, removeKeys, shortPoll} from "../helpers/utils"
import {dynamicContext} from "../helpers/dynamic"
/**
 * Raw interface for the parameters parsed from the openapi.json
 */

export const axiosFetcher = (url: string) => axios.get(url).then((res) => res.data)

export async function fetchVariants(
    appId: string,
    ignoreAxiosError: boolean = false,
): Promise<Variant[]> {
    const response = await axios.get(`${getAgentaApiUrl()}/api/apps/${appId}/variants/`, {
        _ignoreError: ignoreAxiosError,
    } as any)

    if (response.data && Array.isArray(response.data) && response.data.length > 0) {
        return response.data.map((variant: Record<string, any>) => {
            let v: Variant = {
                variantName: variant.variant_name,
                templateVariantName: variant.previous_variant_name,
                persistent: true,
                parameters: variant.parameters,
                previousVariantName: variant.previous_variant_name || null,
                variantId: variant.variant_id,
                baseId: variant.base_id,
                baseName: variant.base_name,
                configName: variant.config_name,
            }
            return v
        })
    }

    return []
}

export function restartAppVariantContainer(variantId: string) {
    return axios.post(`${getAgentaApiUrl()}/api/containers/restart_container/`, {
        variant_id: variantId,
    })
}

/**
 * Calls the variant endpoint with the input parameters and the optional parameters and returns the response.
 * @param inputParametersDict A dictionary of the input parameters to be passed to the variant endpoint
 * @param inputParamDefinition A list of the parameters that are defined in the openapi.json (these are only part of the input params, the rest is defined by the user in the optparms)
 * @param optionalParameters The optional parameters (prompt, models, AND DICTINPUTS WHICH ARE TO BE USED TO ADD INPUTS )
 * @param appId - The ID of the app.
 * @param baseId - The base ID.
 * @param chatMessages - An optional array of chat messages.
 * @returns A Promise that resolves with the response data from the POST request.
 */
export async function callVariant(
    inputParametersDict: KeyValuePair,
    inputParamDefinition: Parameter[],
    optionalParameters: Parameter[],
    appId: string,
    baseId: string,
    chatMessages?: ChatMessage[],
    signal?: AbortSignal,
    ignoreAxiosError?: boolean,
) {
    const isChatVariant = Array.isArray(chatMessages) && chatMessages.length > 0
    // Separate input parameters into two dictionaries based on the 'input' property
    const mainInputParams: Record<string, string> = {} // Parameters with input = true
    const secondaryInputParams: Record<string, string> = {} // Parameters with input = false

    for (let key of Object.keys(inputParametersDict)) {
        const paramDefinition = inputParamDefinition.find((param) => param.name === key)

        // If parameter definition is found and its 'input' property is false,
        // then it goes to 'secondaryInputParams', otherwise to 'mainInputParams'
        if (paramDefinition && !paramDefinition.input) {
            secondaryInputParams[key] = inputParametersDict[key]
        } else {
            mainInputParams[key] = inputParametersDict[key]
        }
    }

    optionalParameters = optionalParameters || []

    const optParams = optionalParameters
        .filter((param) => param.default)
        .filter((param) => param.type !== "object") // remove dicts from optional parameters
        .reduce((acc: any, param) => {
            acc[param.name] = param.default
            return acc
        }, {})
    const requestBody = {
        ...mainInputParams,
        ...optParams,
        ["inputs"]: isChatVariant
            ? chatMessages.filter((item) => item.content).map((item) => removeKeys(item, ["id"]))
            : secondaryInputParams,
    }

    const appContainerURI = await getAppContainerURL(appId, undefined, baseId)

    return axios
        .post(`${appContainerURI}/generate`, requestBody, {
            signal,
            _ignoreError: ignoreAxiosError,
        } as any)
        .then((res) => {
            return res.data
        })
}

/**
 * Parses the openapi.json from a variant and returns the parameters as an array of objects.
 * @param app
 * @param variantName
 * @returns
 */
export const getVariantParametersFromOpenAPI = async (
    appId: string,
    variantId?: string,
    baseId?: string,
    ignoreAxiosError: boolean = false,
) => {
    const appContainerURI = await getAppContainerURL(appId, variantId, baseId)
    const url = `${appContainerURI}/openapi.json`
    const response = await axios.get(url, {_ignoreError: ignoreAxiosError} as any)
    const isChatVariant = detectChatVariantFromOpenAISchema(response.data)
    let APIParams = openAISchemaToParameters(response.data)
    // we create a new param for DictInput that will contain the name of the inputs
    APIParams = APIParams.map((param) => {
        if (param.type === "object") {
            // if param.default is defined
            if (param?.default) {
                param.default = param.default.map((item: string) => {
                    return {name: item}
                })
            } else {
                param.default = []
            }
        }
        return param
    })
    if (isChatVariant) APIParams = APIParams.filter((param) => param.name !== "inputs")
    const initOptParams = APIParams.filter((param) => !param.input) // contains the default values too!
    const inputParams = APIParams.filter((param) => param.input) // don't have input values
    return {
        initOptParams,
        inputParams,
        isChatVariant,
    }
}

/**
 * Retries the container url for an app
 * @param {string} appId - The id of the app
 * @param {string} variantId - The id of the variant
 * @returns {Promise<string>} - Returns the URL path or an empty string
 * @throws {Error} - Throws an error if the request fails
 */
export const getAppContainerURL = async (
    appId: string,
    variantId?: string,
    baseId?: string,
): Promise<string> => {
    try {
        // Null-check for the environment variable
        if (!getAgentaApiUrl()) {
            throw new Error("Environment variable NEXT_PUBLIC_AGENTA_API_URL is not set.")
        }

        // Retrieve container URL from backend
        const url = `${getAgentaApiUrl()}/api/containers/container_url/`
        const response = await axios.get(url, {params: {variant_id: variantId, base_id: baseId}})
        if (response.status === 200 && response.data && response.data.uri) {
            return response.data.uri
        } else {
            return ""
        }
    } catch (error) {
        // Forward the error so it can be handled by the calling function
        throw error
    }
}

/**
 * Saves a new variant to the database based on previous
 */
export async function saveNewVariant(
    baseId: string,
    newVariantName: string,
    newConfigName: string,
    parameters: Parameter[],
) {
    await axios.post(`${getAgentaApiUrl()}/api/variants/from-base/`, {
        base_id: baseId,
        new_variant_name: newVariantName,
        new_config_name: newConfigName,
        parameters: parameters.reduce((acc, param) => {
            return {...acc, [param.name]: param.default}
        }, {}),
    })
}

export async function updateVariantParams(variantId: string, parameters: Parameter[]) {
    await axios.put(`${getAgentaApiUrl()}/api/variants/${variantId}/parameters/`, {
        parameters: parameters.reduce((acc, param) => {
            return {...acc, [param.name]: param.default}
        }, {}),
    })
}

export async function removeApp(appId: string) {
    await axios.delete(`${getAgentaApiUrl()}/api/apps/${appId}/`, {
        data: {app_id: appId},
    })
}

export async function removeVariant(variantId: string) {
    await axios.delete(`${getAgentaApiUrl()}/api/variants/${variantId}/`)
}

/**
 * Loads the list of testsets
 * @returns
 */
export const useLoadTestsetsList = (appId: string) => {
    const {data, error, mutate, isLoading} = useSWR(
        `${getAgentaApiUrl()}/api/testsets/?app_id=${appId}`,
        axiosFetcher,
        {revalidateOnFocus: false},
    )

    return {
        testsets: data || [],
        isTestsetsLoading: isLoading,
        isTestsetsLoadingError: error,
        mutate,
    }
}

export const fetchTestsets = async (appId: string) => {
    const response = await axios.get(`${getAgentaApiUrl()}/api/testsets/?app_id=${appId}`)
    return response.data
}

export async function createNewTestset(appId: string, testsetName: string, testsetData: any) {
    const response = await axios.post(`${getAgentaApiUrl()}/api/testsets/${appId}/`, {
        name: testsetName,
        csvdata: testsetData,
    })
    return response
}

export async function updateTestset(testsetId: String, testsetName: string, testsetData: any) {
    const response = await axios.put(`${getAgentaApiUrl()}/api/testsets/${testsetId}/`, {
        name: testsetName,
        csvdata: testsetData,
    })
    return response
}

export const loadTestset = async (testsetId: string) => {
    const response = await axios.get(`${getAgentaApiUrl()}/api/testsets/${testsetId}/`)
    return response.data
}

export const deleteTestsets = async (ids: string[]) => {
    const response = await axios({
        method: "delete",
        url: `${getAgentaApiUrl()}/api/testsets/`,
        data: {testset_ids: ids},
    })
    return response.data
}

export const loadEvaluations = async (appId: string, ignoreAxiosError: boolean = false) => {
    const response = await axios.get(
        `${getAgentaApiUrl()}/api/human-evaluations/?app_id=${appId}`,
        {
            _ignoreError: ignoreAxiosError,
        } as any,
    )
    return response.data
}

export const loadEvaluation = async (evaluationId: string) => {
    return await axios
        .get(`${getAgentaApiUrl()}/api/human-evaluations/${evaluationId}/`)
        .then((responseData) => {
            return fromEvaluationResponseToEvaluation(responseData.data)
        })
}

export const deleteEvaluations = async (ids: string[]) => {
    const response = await axios({
        method: "delete",
        url: `${getAgentaApiUrl()}/api/human-evaluations/`,
        data: {evaluations_ids: ids},
    })
    return response.data
}

export const loadEvaluationsScenarios = async (
    evaluationTableId: string,
    evaluation: Evaluation,
) => {
    return await axios
        .get(
            `${getAgentaApiUrl()}/api/human-evaluations/${evaluationTableId}/evaluation_scenarios/`,
        )
        .then((responseData) => {
            const evaluationsRows = responseData.data.map((item: any) => {
                return fromEvaluationScenarioResponseToEvaluationScenario(item, evaluation)
            })

            return evaluationsRows
        })
}

export const createNewEvaluation = async (
    {
        variant_ids,
        appId,
        evaluationType,
        evaluationTypeSettings,
        inputs,
        llmAppPromptTemplate,
        selectedCustomEvaluationID,
        testsetId,
    }: {
        variant_ids: string[]
        appId: string
        evaluationType: string
        evaluationTypeSettings: Partial<EvaluationResponseType["evaluation_type_settings"]>
        inputs: string[]
        llmAppPromptTemplate?: string
        selectedCustomEvaluationID?: string
        testsetId: string
    },
    ignoreAxiosError: boolean = false,
) => {
    const data = {
        variant_ids,
        app_id: appId,
        inputs: inputs,
        evaluation_type: evaluationType,
        evaluation_type_settings: {
            ...evaluationTypeSettings,
            custom_code_evaluation_id: selectedCustomEvaluationID,
            llm_app_prompt_template: llmAppPromptTemplate,
        },
        testset_id: testsetId,
        status: EvaluationFlow.EVALUATION_INITIALIZED,
    }

    const response = await axios.post(`${getAgentaApiUrl()}/api/human-evaluations/`, data, {
        _ignoreError: ignoreAxiosError,
    } as any)
    return response.data.id
}

export const updateEvaluation = async (evaluationId: string, data: GenericObject) => {
    const response = await axios.put(
        `${getAgentaApiUrl()}/api/human-evaluations/${evaluationId}/`,
        data,
    )
    return response.data
}

export const updateEvaluationScenario = async (
    evaluationTableId: string,
    evaluationScenarioId: string,
    data: GenericObject,
    evaluationType: EvaluationType,
) => {
    const response = await axios.put(
        `${getAgentaApiUrl()}/api/human-evaluations/${evaluationTableId}/evaluation_scenario/${evaluationScenarioId}/${evaluationType}/`,
        data,
    )
    return response.data
}

export const postEvaluationScenario = async (evaluationTableId: string, data: GenericObject) => {
    const response = await axios.post(
        `${getAgentaApiUrl()}/api/human-evaluations/${evaluationTableId}/evaluation_scenario/`,
        data,
    )
    return response.data
}

export const evaluateAICritiqueForEvalScenario = async (
    data: AICritiqueCreate,
    ignoreAxiosError: boolean = false,
) => {
    const response = await axios.post(
        `${getAgentaApiUrl()}/api/human-evaluations/evaluation_scenario/ai_critique/`,
        data,
        {_ignoreError: ignoreAxiosError} as any,
    )
    return response
}

export const fetchEvaluationResults = async (
    evaluationId: string,
    ignoreAxiosError: boolean = false,
) => {
    const response = await axios.get(
        `${getAgentaApiUrl()}/api/human-evaluations/${evaluationId}/results/`,
        {
            _ignoreError: ignoreAxiosError,
        } as any,
    )
    return response.data
}

export const fetchEvaluationScenarioResults = async (evaluation_scenario_id: string) => {
    const response = await axios.get(
        `${getAgentaApiUrl()}/api/human-evaluations/evaluation_scenario/${evaluation_scenario_id}/score/`,
    )
    return response
}

export const saveCustomCodeEvaluation = async (
    payload: CreateCustomEvaluation,
    ignoreAxiosError: boolean = false,
) => {
    const response = await axios.post(
        `${getAgentaApiUrl()}/api/human-evaluations/custom_evaluation/`,
        payload,
        {_ignoreError: ignoreAxiosError} as any,
    )
    return response
}

export const editCustomEvaluationDetail = async (
    id: string,
    payload: CreateCustomEvaluation,
    ignoreAxiosError: boolean = false,
) => {
    const response = await axios.put(
        `${getAgentaApiUrl()}/api/human-evaluations/custom_evaluation/${id}`,
        payload,
        {_ignoreError: ignoreAxiosError} as any,
    )
    return response
}

export const fetchCustomEvaluations = async (app_id: string, ignoreAxiosError: boolean = false) => {
    const response = await axios.get(
        `${getAgentaApiUrl()}/api/human-evaluations/custom_evaluation/list/${app_id}/`,
        {_ignoreError: ignoreAxiosError} as any,
    )
    return response
}

export const fetchCustomEvaluationDetail = async (
    id: string,
    ignoreAxiosError: boolean = false,
) => {
    const response = await axios.get(
        `${getAgentaApiUrl()}/api/human-evaluations/custom_evaluation/${id}/`,
        {_ignoreError: ignoreAxiosError} as any,
    )
    return response.data
}

export const fetchCustomEvaluationNames = async (
    app_id: string,
    ignoreAxiosError: boolean = false,
) => {
    const response = await axios.get(
        `${getAgentaApiUrl()}/api/human-evaluations/custom_evaluation/${app_id}/names/`,
        {_ignoreError: ignoreAxiosError} as any,
    )
    return response
}

export const executeCustomEvaluationCode = async (
    payload: ExecuteCustomEvalCode,
    ignoreAxiosError: boolean = false,
) => {
    const response = await axios.post(
        `${getAgentaApiUrl()}/api/human-evaluations/custom_evaluation/execute/${
            payload.evaluation_id
        }/`,
        payload,
        {_ignoreError: ignoreAxiosError} as any,
    )
    return response
}

export const updateEvaluationScenarioScore = async (
    evaluation_scenario_id: string,
    score: number,
    ignoreAxiosError: boolean = false,
) => {
    const response = await axios.put(
        `${getAgentaApiUrl()}/api/human-evaluations/evaluation_scenario/${evaluation_scenario_id}/score/`,
        {score},
        {_ignoreError: ignoreAxiosError} as any,
    )
    return response
}

export const getProfile = async (ignoreAxiosError: boolean = false) => {
    return axios.get(`${getAgentaApiUrl()}/api/profile/`, {
        _ignoreError: ignoreAxiosError,
    } as any)
}

export const getTemplates = async () => {
    const response = await axios.get(`${getAgentaApiUrl()}/api/containers/templates/`)
    return response.data
}

export const createAppFromTemplate = async (
    templateObj: AppTemplate,
    ignoreAxiosError: boolean = false,
) => {
    const response = await axios.post(
        `${getAgentaApiUrl()}/api/apps/app_and_variant_from_template/`,
        templateObj,
        {_ignoreError: ignoreAxiosError} as any,
    )
    return response
}

export const fetchData = async (url: string): Promise<any> => {
    const response = await fetch(url)
    return response.json()
}

export const waitForAppToStart = async ({
    appId,
    variant,
    timeout = 20000,
    interval = 2000,
}: {
    appId: string
    variant?: Variant
    timeout?: number
    interval?: number
}) => {
    const _variant = variant || (await fetchVariants(appId, true))[0]
    if (_variant) {
        const {stopper, promise} = shortPoll(
            () =>
                getVariantParametersFromOpenAPI(
                    appId,
                    _variant.variantId,
                    _variant.baseId,
                    true,
                ).then(() => stopper()),
            {delayMs: interval, timeoutMs: timeout},
        )
        await promise
    }
}

export const createAndStartTemplate = async ({
    appName,
    providerKey,
    templateId,
    timeout,
    onStatusChange,
}: {
    appName: string
    providerKey: Array<{title: string; key: string; name: string}>
    templateId: string
    timeout?: number
    onStatusChange?: (
        status: "creating_app" | "starting_app" | "success" | "bad_request" | "timeout" | "error",
        details?: any,
        appId?: string,
    ) => void
}) => {
    const apiKeys = providerKey.reduce(
        (acc, {key, name}) => {
            acc[name] = key
            return acc
        },
        {} as Record<string, string>,
    )

    try {
        const {getOrgValues} = await dynamicContext("org.context", {
            getOrgValues: () => ({
                selectedOrg: {id: undefined, default_workspace: {id: undefined}},
            }),
        })
        const {selectedOrg} = getOrgValues()
        onStatusChange?.("creating_app")
        let app
        try {
            app = await createAppFromTemplate(
                {
                    app_name: appName,
                    template_id: templateId,
<<<<<<< HEAD
                    env_vars: {
                        OPENAI_API_KEY: providerKey,
                    },
                    organization_id: selectedOrg.id,
                    workspace_id: selectedOrg.default_workspace.id,
=======
                    env_vars: apiKeys,
                    organization_id: orgId,
>>>>>>> 3b0014c4
                },
                true,
            )
        } catch (error: any) {
            if (error?.response?.status === 400) {
                onStatusChange?.("bad_request", error)
                return
            }
            throw error
        }

        onStatusChange?.("starting_app", "", app?.data?.app_id)
        try {
            await waitForAppToStart({appId: app?.data?.app_id, timeout})
        } catch (error: any) {
            if (error.message === "timeout") {
                onStatusChange?.("timeout", "", app?.data?.app_id)
                return
            }
            throw error
        }

        onStatusChange?.("success", "", app?.data?.app_id)
    } catch (error) {
        onStatusChange?.("error", error)
    }
}

export const fetchEnvironments = async (appId: string): Promise<Environment[]> => {
    const response = await fetch(`${getAgentaApiUrl()}/api/apps/${appId}/environments/`)

    if (response.status !== 200) {
        throw new Error("Failed to fetch environments")
    }

    const data: Environment[] = await response.json()
    return data
}

export const publishVariant = async (variantId: string, environmentName: string) => {
    await axios.post(`${getAgentaApiUrl()}/api/environments/deploy/`, {
        environment_name: environmentName,
        variant_id: variantId,
    })
}

export const promptVersioning = async (variantId: string, ignoreAxiosError: boolean = false) => {
    const {data} = await axios.get(`${getAgentaApiUrl()}/api/variants/${variantId}/`, {
        _ignoreError: ignoreAxiosError,
    } as any)

    return data
}<|MERGE_RESOLUTION|>--- conflicted
+++ resolved
@@ -618,16 +618,9 @@
                 {
                     app_name: appName,
                     template_id: templateId,
-<<<<<<< HEAD
-                    env_vars: {
-                        OPENAI_API_KEY: providerKey,
-                    },
                     organization_id: selectedOrg.id,
                     workspace_id: selectedOrg.default_workspace.id,
-=======
                     env_vars: apiKeys,
-                    organization_id: orgId,
->>>>>>> 3b0014c4
                 },
                 true,
             )
